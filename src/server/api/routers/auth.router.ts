import { registerSchema } from '@/schemas/auth.schema';
import { users } from '@/db/schema';
import { TRPCError } from '@trpc/server';
import bcrypt from 'bcrypt';
import { eq } from 'drizzle-orm';
import { createTRPCRouter, publicProcedure, protectedProcedure } from '../trpc';
import { z } from 'zod';
<<<<<<< HEAD
import { userRoles, tenants } from '@/db/schema';
import { and } from 'drizzle-orm';
=======
import { userRoles } from '@/db/schema';
import { and } from 'drizzle-orm';
import type { ExtendedSession } from '@/db/auth-hydration';
>>>>>>> 7322cc3e

export const authRouter = createTRPCRouter({
  register: publicProcedure
    .input(registerSchema)
    .mutation(async ({ ctx, input }) => {
      const { email, password, name } = input;

      // Check if user already exists
      const existingUser = await ctx.db.query.users.findFirst({
        where: eq(users.email, email),
      });

      if (existingUser) {
        // If user exists and already has a password, throw conflict
        if (existingUser.password) {
          throw new TRPCError({
            code: 'CONFLICT',
            message: 'An account with this email already exists.',
          });
        }
        // If user exists but doesn't have a password (magic link user), we can proceed to set one
      }

      const hashedPassword = await bcrypt.hash(password, 12); // Salt rounds = 12

      try {
        if (existingUser && !existingUser.password) {
          // Update existing magic-link user with password
          await ctx.db.update(users)
            .set({ 
              password: hashedPassword,
              name: name || existingUser.name,
            })
            .where(eq(users.id, existingUser.id));
          
          console.log(`Password set for existing user: ${email}`);
        } else {
          // Create new user
          await ctx.db.insert(users).values({
            email,
            password: hashedPassword,
            name: name || email.split('@')[0], // Use email prefix as default name
          });
          
          console.log(`New user registered: ${email}`);
        }
        
        return { success: true };
      } catch (error) {
        console.error("Error during registration/password setup:", error);
        throw new TRPCError({
          code: 'INTERNAL_SERVER_ERROR',
          message: 'Failed to register user.',
          cause: error,
        });
      }
    }),

<<<<<<< HEAD
  switchTenant: protectedProcedure
    .input(z.object({
      tenantId: z.number()
    }))
    .mutation(async ({ ctx, input }) => {
      const userId = ctx.session.user.id;
      const { tenantId } = input;

      try {
        // Verify user has access to this tenant
        const userRole = await ctx.db.query.userRoles.findFirst({
          where: and(
            eq(userRoles.userId, userId),
            eq(userRoles.tenantId, tenantId),
            eq(userRoles.isActive, true)
          ),
          with: {
            tenant: true,
=======
  switchOrg: protectedProcedure
    .input(z.object({
      orgId: z.number()
    }))
    .mutation(async ({ ctx, input }) => {
      const session = ctx.session as ExtendedSession;
      const userId = session.user.id;
      const { orgId } = input;

      try {
        // Verify user has access to this org
        const userRole = await ctx.db.query.userRoles.findFirst({
          where: and(
            eq(userRoles.userId, userId),
            eq(userRoles.orgId, orgId),
            eq(userRoles.isActive, true)
          ),
          with: {
            org: true,
>>>>>>> 7322cc3e
            role: true
          }
        });

        if (!userRole) {
          throw new TRPCError({
            code: 'FORBIDDEN',
<<<<<<< HEAD
            message: 'You do not have access to this tenant'
          });
        }

        // Store the selected tenant in the session or user preferences
        // For now, we'll return the tenant info and let the client handle it
=======
            message: 'You do not have access to this org'
          });
        }

        // Store the selected org in the session or user preferences
        // For now, we'll return the org info and let the client handle it
>>>>>>> 7322cc3e
        // In a production system, you might want to store this in a user preferences table

        return {
          success: true,
<<<<<<< HEAD
          tenant: {
            id: userRole.tenant.id,
            name: userRole.tenant.name
=======
          org: {
            id: userRole.org.id,
            name: userRole.org.name
>>>>>>> 7322cc3e
          },
          role: {
            id: userRole.role.id,
            name: userRole.role.name
          }
        };
      } catch (error) {
<<<<<<< HEAD
        console.error('Error switching tenant:', error);
=======
        console.error('Error switching org:', error);
>>>>>>> 7322cc3e
        
        if (error instanceof TRPCError) {
          throw error;
        }
        
        throw new TRPCError({
          code: 'INTERNAL_SERVER_ERROR',
<<<<<<< HEAD
          message: 'Failed to switch tenant'
=======
          message: 'Failed to switch org'
>>>>>>> 7322cc3e
        });
      }
    }),

  getCurrentUser: protectedProcedure
    .query(async ({ ctx }) => {
<<<<<<< HEAD
      const userId = ctx.session.user.id;
      
      try {
        const user = await ctx.db.query.users.findFirst({
          where: eq(userRoles.userId, userId),
          with: {
            userRoles: {
              where: eq(userRoles.isActive, true),
              with: {
                tenant: true,
                role: {
                  with: {
                    rolePermissions: {
                      with: {
                        permission: true
                      }
                    }
                  }
                }
=======
      const session = ctx.session as ExtendedSession;
      const userId = session.user.id;
      
      try {
        const user = await ctx.db.query.users.findFirst({
          where: eq(users.id, userId),
          with: {
            userOrgs: {
              with: {
                org: true
>>>>>>> 7322cc3e
              }
            }
          }
        });

        if (!user) {
          throw new TRPCError({
            code: 'NOT_FOUND',
            message: 'User not found'
          });
        }

        // Transform data for client
<<<<<<< HEAD
        const availableTenants = user.userRoles.map(ur => ({
          id: ur.tenant.id,
          name: ur.tenant.name,
          roles: [ur.role.name],
          isActive: ur.isActive
        }));

        const currentTenant = availableTenants[0] || null;

        const allPermissions = user.userRoles.flatMap(ur =>
          ur.role.rolePermissions.map(rp => rp.permission.name)
        );
=======
        const availableOrgs = user.userOrgs?.map(uo => ({
          id: uo.org.id,
          name: uo.org.name,
          roles: ['user'], // Default role, should be fetched from userRoles table
          isActive: true
        })) || [];

        const currentOrg = availableOrgs[0] || null;

        // Get permissions from session if available, otherwise return empty array
        const allPermissions = session.user.roles?.flatMap(role =>
          role.policies?.map(policy => policy.name) || []
        ) || [];
>>>>>>> 7322cc3e

        return {
          id: user.id,
          email: user.email,
          name: user.name,
<<<<<<< HEAD
          currentTenant,
          availableTenants,
=======
          currentOrg,
          availableOrgs,
>>>>>>> 7322cc3e
          permissions: [...new Set(allPermissions)] // Remove duplicates
        };
      } catch (error) {
        console.error('Error getting current user:', error);
        
        if (error instanceof TRPCError) {
          throw error;
        }
        
        throw new TRPCError({
          code: 'INTERNAL_SERVER_ERROR',
          message: 'Failed to get user data'
        });
      }
    })
}); <|MERGE_RESOLUTION|>--- conflicted
+++ resolved
@@ -5,14 +5,9 @@
 import { eq } from 'drizzle-orm';
 import { createTRPCRouter, publicProcedure, protectedProcedure } from '../trpc';
 import { z } from 'zod';
-<<<<<<< HEAD
-import { userRoles, tenants } from '@/db/schema';
-import { and } from 'drizzle-orm';
-=======
 import { userRoles } from '@/db/schema';
 import { and } from 'drizzle-orm';
 import type { ExtendedSession } from '@/db/auth-hydration';
->>>>>>> 7322cc3e
 
 export const authRouter = createTRPCRouter({
   register: publicProcedure
@@ -71,26 +66,6 @@
       }
     }),
 
-<<<<<<< HEAD
-  switchTenant: protectedProcedure
-    .input(z.object({
-      tenantId: z.number()
-    }))
-    .mutation(async ({ ctx, input }) => {
-      const userId = ctx.session.user.id;
-      const { tenantId } = input;
-
-      try {
-        // Verify user has access to this tenant
-        const userRole = await ctx.db.query.userRoles.findFirst({
-          where: and(
-            eq(userRoles.userId, userId),
-            eq(userRoles.tenantId, tenantId),
-            eq(userRoles.isActive, true)
-          ),
-          with: {
-            tenant: true,
-=======
   switchOrg: protectedProcedure
     .input(z.object({
       orgId: z.number()
@@ -110,7 +85,6 @@
           ),
           with: {
             org: true,
->>>>>>> 7322cc3e
             role: true
           }
         });
@@ -118,34 +92,19 @@
         if (!userRole) {
           throw new TRPCError({
             code: 'FORBIDDEN',
-<<<<<<< HEAD
-            message: 'You do not have access to this tenant'
-          });
-        }
-
-        // Store the selected tenant in the session or user preferences
-        // For now, we'll return the tenant info and let the client handle it
-=======
             message: 'You do not have access to this org'
           });
         }
 
         // Store the selected org in the session or user preferences
         // For now, we'll return the org info and let the client handle it
->>>>>>> 7322cc3e
         // In a production system, you might want to store this in a user preferences table
 
         return {
           success: true,
-<<<<<<< HEAD
-          tenant: {
-            id: userRole.tenant.id,
-            name: userRole.tenant.name
-=======
           org: {
             id: userRole.org.id,
             name: userRole.org.name
->>>>>>> 7322cc3e
           },
           role: {
             id: userRole.role.id,
@@ -153,11 +112,7 @@
           }
         };
       } catch (error) {
-<<<<<<< HEAD
-        console.error('Error switching tenant:', error);
-=======
         console.error('Error switching org:', error);
->>>>>>> 7322cc3e
         
         if (error instanceof TRPCError) {
           throw error;
@@ -165,38 +120,13 @@
         
         throw new TRPCError({
           code: 'INTERNAL_SERVER_ERROR',
-<<<<<<< HEAD
-          message: 'Failed to switch tenant'
-=======
           message: 'Failed to switch org'
->>>>>>> 7322cc3e
         });
       }
     }),
 
   getCurrentUser: protectedProcedure
     .query(async ({ ctx }) => {
-<<<<<<< HEAD
-      const userId = ctx.session.user.id;
-      
-      try {
-        const user = await ctx.db.query.users.findFirst({
-          where: eq(userRoles.userId, userId),
-          with: {
-            userRoles: {
-              where: eq(userRoles.isActive, true),
-              with: {
-                tenant: true,
-                role: {
-                  with: {
-                    rolePermissions: {
-                      with: {
-                        permission: true
-                      }
-                    }
-                  }
-                }
-=======
       const session = ctx.session as ExtendedSession;
       const userId = session.user.id;
       
@@ -207,7 +137,6 @@
             userOrgs: {
               with: {
                 org: true
->>>>>>> 7322cc3e
               }
             }
           }
@@ -221,20 +150,6 @@
         }
 
         // Transform data for client
-<<<<<<< HEAD
-        const availableTenants = user.userRoles.map(ur => ({
-          id: ur.tenant.id,
-          name: ur.tenant.name,
-          roles: [ur.role.name],
-          isActive: ur.isActive
-        }));
-
-        const currentTenant = availableTenants[0] || null;
-
-        const allPermissions = user.userRoles.flatMap(ur =>
-          ur.role.rolePermissions.map(rp => rp.permission.name)
-        );
-=======
         const availableOrgs = user.userOrgs?.map(uo => ({
           id: uo.org.id,
           name: uo.org.name,
@@ -248,19 +163,13 @@
         const allPermissions = session.user.roles?.flatMap(role =>
           role.policies?.map(policy => policy.name) || []
         ) || [];
->>>>>>> 7322cc3e
 
         return {
           id: user.id,
           email: user.email,
           name: user.name,
-<<<<<<< HEAD
-          currentTenant,
-          availableTenants,
-=======
           currentOrg,
           availableOrgs,
->>>>>>> 7322cc3e
           permissions: [...new Set(allPermissions)] // Remove duplicates
         };
       } catch (error) {
