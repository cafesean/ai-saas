--- conflicted
+++ resolved
@@ -6,11 +6,7 @@
 import { models, model_metrics } from "@/db/schema";
 import { TRPCError } from "@trpc/server";
 import { ModelStatus } from "@/constants/general";
-<<<<<<< HEAD
-import { createTRPCRouter, publicProcedure, protectedProcedure, getUserTenantId } from "../trpc";
-=======
 import { createTRPCRouter, publicProcedure, protectedProcedure, getUserOrgId } from "../trpc";
->>>>>>> 7322cc3e
 import { NOT_FOUND, INTERNAL_SERVER_ERROR } from "@/constants/errorCode";
 import {
   MODEL_NOT_FOUND_ERROR,
@@ -129,11 +125,7 @@
               status: input.status || ModelStatus.INACTIVE,
               type: input.type,
               framework: input.framework,
-<<<<<<< HEAD
-              tenantId: await getUserTenantId(ctx.session.user.id), // 🔒 SECURITY FIX
-=======
               orgId: await getUserOrgId((ctx.session as ExtendedSession).user.id), // 🔒 SECURITY FIX
->>>>>>> 7322cc3e
             })
             .returning();
           if (model && model.id && input.metrics) {
