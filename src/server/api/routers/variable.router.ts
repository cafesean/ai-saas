import { z } from "zod";
<<<<<<< HEAD
import { createTRPCRouter, protectedProcedure, getUserTenantId, protectedMutationWithRateLimit } from "../trpc";
=======
import { createTRPCRouter, protectedProcedure, getUserOrgId, protectedMutationWithRateLimit } from "../trpc";
>>>>>>> 7322cc3e
import { desc, eq, and } from "drizzle-orm";
import { TRPCError } from "@trpc/server";
import type { ExtendedSession } from "@/db/auth-hydration";

import { db } from "@/db";
import { variables } from "@/db/schema";
import { VariableLogicTypes, VariableDataTypes, VariableStatus } from "@/db/schema/variable";

// Validation schemas
const createVariableSchema = z.object({
  name: z.string().min(1, "Variable name is required"),
  description: z.string().optional(),
  dataType: z.enum([
    VariableDataTypes.STRING,
    VariableDataTypes.NUMBER,
    VariableDataTypes.BOOLEAN,
    VariableDataTypes.DATE,
  ]),
  logicType: z.enum([
    VariableLogicTypes.DIRECT_MAP,
    VariableLogicTypes.FORMULA,
    VariableLogicTypes.LOOKUP,
  ]),
  formula: z.string().optional(),
  lookupTableId: z.string().uuid().optional(),
  defaultValue: z.string().optional(),
});

const updateVariableSchema = createVariableSchema.extend({
  uuid: z.string().uuid(),
  version: z.number().optional(),
});

const publishVariableSchema = z.object({
  uuid: z.string().uuid(),
});

export const variableRouter = createTRPCRouter({
  // Get all variables for current org
  getAll: protectedProcedure
    .input(
      z.object({
        status: z.enum([VariableStatus.DRAFT, VariableStatus.PUBLISHED, VariableStatus.DEPRECATED]).optional(),
        logicType: z.enum([VariableLogicTypes.DIRECT_MAP, VariableLogicTypes.FORMULA, VariableLogicTypes.LOOKUP]).optional(),
      }).optional()
    )
    .query(async ({ ctx, input }) => {
<<<<<<< HEAD
      // TODO: Implement proper tenant lookup - using hardcoded tenantId for now
      const tenantId = await getUserTenantId(ctx.session.user.id);
      if (!tenantId) {
        throw new TRPCError({
          code: "UNAUTHORIZED",
          message: "No tenant access found",
        });
      }
=======
      const session = ctx.session as ExtendedSession;
      const orgId = session.user.orgId || 1;
>>>>>>> 7322cc3e

      const whereConditions = [eq(variables.orgId, orgId)];
      
      if (input?.status) {
        whereConditions.push(eq(variables.status, input.status));
      }
      
      if (input?.logicType) {
        whereConditions.push(eq(variables.logicType, input.logicType));
      }

      const variableList = await db
        .select()
        .from(variables)
        .where(and(...whereConditions))
        .orderBy(desc(variables.updatedAt));

      return variableList;
    }),

  // Get published variables only (for use in other artifacts)
  getPublished: protectedProcedure.query(async ({ ctx }) => {
<<<<<<< HEAD
    // TODO: Implement proper tenant lookup - using hardcoded tenantId for now
    const tenantId = await getUserTenantId(ctx.session.user.id);
    if (!tenantId) {
      throw new TRPCError({
        code: "UNAUTHORIZED",
        message: "No tenant access found",
      });
    }
=======
    const session = ctx.session as ExtendedSession;
    const orgId = session.user.orgId || 1;
>>>>>>> 7322cc3e

    const publishedVariables = await db
      .select()
      .from(variables)
      .where(
        and(
          eq(variables.orgId, orgId),
          eq(variables.status, VariableStatus.PUBLISHED)
        )
      )
      .orderBy(variables.name);

    return publishedVariables;
  }),

  // Get variable by UUID
  getByUuid: protectedProcedure
    .input(z.string().uuid())
    .query(async ({ ctx, input }) => {
<<<<<<< HEAD
      // TODO: Implement proper tenant lookup - using hardcoded tenantId for now
      const tenantId = await getUserTenantId(ctx.session.user.id);
      if (!tenantId) {
        throw new TRPCError({
          code: "UNAUTHORIZED",
          message: "No tenant access found",
        });
      }
=======
      const session = ctx.session as ExtendedSession;
      const orgId = session.user.orgId || 1;
>>>>>>> 7322cc3e

      const variable = await db.query.variables.findFirst({
        where: and(
          eq(variables.uuid, input),
          eq(variables.orgId, orgId)
        ),
      });

      if (!variable) {
        throw new TRPCError({
          code: "NOT_FOUND",
          message: "Variable not found",
        });
      }

      return variable;
    }),

  // Create new variable
  create: protectedMutationWithRateLimit
    .input(createVariableSchema)
    .mutation(async ({ ctx, input }) => {
<<<<<<< HEAD
      // TODO: Implement proper tenant lookup - using hardcoded tenantId for now
      const tenantId = await getUserTenantId(ctx.session.user.id);
      const userId = ctx.session?.user?.id;

      if (!tenantId) {
        throw new TRPCError({
          code: "UNAUTHORIZED",
          message: "No tenant access found",
        });
      }
=======
      const session = ctx.session as ExtendedSession;
      const orgId = session.user.orgId || 1;
      const userId = session.user.id;
>>>>>>> 7322cc3e

      // Validate logic type specific fields
      if (input.logicType === VariableLogicTypes.FORMULA && !input.formula) {
        throw new TRPCError({
          code: "BAD_REQUEST",
          message: "Formula is required for formula logic type",
        });
      }

      if (input.logicType === VariableLogicTypes.LOOKUP && !input.lookupTableId) {
        throw new TRPCError({
          code: "BAD_REQUEST",
          message: "Lookup table ID is required for lookup logic type",
        });
      }

      try {
        const [newVariable] = await db
          .insert(variables)
          .values({
            ...input,
            orgId,
            status: VariableStatus.DRAFT,
            version: 1,
          })
          .returning();

        return newVariable;
      } catch (error: any) {
        if (error.code === "23505") { // Unique constraint violation
          throw new TRPCError({
            code: "CONFLICT",
            message: "A variable with this name already exists",
          });
        }
        throw new TRPCError({
          code: "INTERNAL_SERVER_ERROR",
          message: "Failed to create variable",
        });
      }
    }),

  // Update variable (only drafts can be updated)
  update: protectedMutationWithRateLimit
    .input(updateVariableSchema)
    .mutation(async ({ ctx, input }) => {
<<<<<<< HEAD
      // TODO: Implement proper tenant lookup - using hardcoded tenantId for now
      const tenantId = await getUserTenantId(ctx.session.user.id);
      if (!tenantId) {
        throw new TRPCError({
          code: "UNAUTHORIZED",
          message: "No tenant access found",
        });
      }
=======
      const session = ctx.session as ExtendedSession;
      const orgId = session.user.orgId || 1;
>>>>>>> 7322cc3e

      // Check if variable exists and is editable
      const existingVariable = await db.query.variables.findFirst({
        where: and(
          eq(variables.uuid, input.uuid),
          eq(variables.orgId, orgId)
        ),
      });

      if (!existingVariable) {
        throw new TRPCError({
          code: "NOT_FOUND",
          message: "Variable not found",
        });
      }

      if (existingVariable.status !== VariableStatus.DRAFT) {
        throw new TRPCError({
          code: "BAD_REQUEST",
          message: "Only draft variables can be updated",
        });
      }

      // Validate logic type specific fields
      if (input.logicType === VariableLogicTypes.FORMULA && !input.formula) {
        throw new TRPCError({
          code: "BAD_REQUEST",
          message: "Formula is required for formula logic type",
        });
      }

      if (input.logicType === VariableLogicTypes.LOOKUP && !input.lookupTableId) {
        throw new TRPCError({
          code: "BAD_REQUEST",
          message: "Lookup table ID is required for lookup logic type",
        });
      }

      try {
        const { uuid, version, ...updateData } = input;
        
        const [updatedVariable] = await db
          .update(variables)
          .set({
            ...updateData,
            updatedAt: new Date(),
          })
          .where(
            and(
              eq(variables.uuid, input.uuid),
              eq(variables.orgId, orgId)
            )
          )
          .returning();

        return updatedVariable;
      } catch (error: any) {
        if (error.code === "23505") { // Unique constraint violation
          throw new TRPCError({
            code: "CONFLICT",
            message: "A variable with this name already exists",
          });
        }
        throw new TRPCError({
          code: "INTERNAL_SERVER_ERROR",
          message: "Failed to update variable",
        });
      }
    }),

  // Publish variable (makes it available for use in other artifacts)
  publish: protectedProcedure
    .input(publishVariableSchema)
    .mutation(async ({ ctx, input }) => {
<<<<<<< HEAD
      // TODO: Implement proper tenant lookup - using hardcoded tenantId for now
      const tenantId = await getUserTenantId(ctx.session.user.id);
      const userId = ctx.session?.user?.id;

      if (!tenantId) {
        throw new TRPCError({
          code: "UNAUTHORIZED",
          message: "No tenant access found",
        });
      }
=======
      const session = ctx.session as ExtendedSession;
      const orgId = session.user.orgId || 1;
      const userId = session.user.id;
>>>>>>> 7322cc3e

      const existingVariable = await db.query.variables.findFirst({
        where: and(
          eq(variables.uuid, input.uuid),
          eq(variables.orgId, orgId)
        ),
      });

      if (!existingVariable) {
        throw new TRPCError({
          code: "NOT_FOUND",
          message: "Variable not found",
        });
      }

      if (existingVariable.status !== VariableStatus.DRAFT) {
        throw new TRPCError({
          code: "BAD_REQUEST",
          message: "Only draft variables can be published",
        });
      }

      const [publishedVariable] = await db
        .update(variables)
        .set({
          status: VariableStatus.PUBLISHED,
          publishedAt: new Date(),
          publishedBy: userId,
          updatedAt: new Date(),
        })
        .where(
          and(
            eq(variables.uuid, input.uuid),
            eq(variables.orgId, orgId)
          )
        )
        .returning();

      return publishedVariable;
    }),

  // Deprecate variable
  deprecate: protectedProcedure
    .input(z.string().uuid())
    .mutation(async ({ ctx, input }) => {
<<<<<<< HEAD
      // TODO: Implement proper tenant lookup - using hardcoded tenantId for now
      const tenantId = await getUserTenantId(ctx.session.user.id);
      if (!tenantId) {
        throw new TRPCError({
          code: "UNAUTHORIZED",
          message: "No tenant access found",
        });
      }
=======
      const session = ctx.session as ExtendedSession;
      const orgId = session.user.orgId || 1;
>>>>>>> 7322cc3e

      const existingVariable = await db.query.variables.findFirst({
        where: and(
          eq(variables.uuid, input),
          eq(variables.orgId, orgId)
        ),
      });

      if (!existingVariable) {
        throw new TRPCError({
          code: "NOT_FOUND",
          message: "Variable not found",
        });
      }

      if (existingVariable.status !== VariableStatus.PUBLISHED) {
        throw new TRPCError({
          code: "BAD_REQUEST",
          message: "Only published variables can be deprecated",
        });
      }

      const [deprecatedVariable] = await db
        .update(variables)
        .set({
          status: VariableStatus.DEPRECATED,
          updatedAt: new Date(),
        })
        .where(
          and(
            eq(variables.uuid, input),
            eq(variables.orgId, orgId)
          )
        )
        .returning();

      return deprecatedVariable;
    }),

  // Delete variable (only drafts can be deleted)
  delete: protectedProcedure
    .input(z.string().uuid())
    .mutation(async ({ ctx, input }) => {
<<<<<<< HEAD
      // TODO: Implement proper tenant lookup - using hardcoded tenantId for now
      const tenantId = await getUserTenantId(ctx.session.user.id);
      if (!tenantId) {
        throw new TRPCError({
          code: "UNAUTHORIZED",
          message: "No tenant access found",
        });
      }
=======
      const session = ctx.session as ExtendedSession;
      const orgId = session.user.orgId || 1;
>>>>>>> 7322cc3e

      const existingVariable = await db.query.variables.findFirst({
        where: and(
          eq(variables.uuid, input),
          eq(variables.orgId, orgId)
        ),
      });

      if (!existingVariable) {
        throw new TRPCError({
          code: "NOT_FOUND",
          message: "Variable not found",
        });
      }

      if (existingVariable.status !== VariableStatus.DRAFT) {
        throw new TRPCError({
          code: "BAD_REQUEST",
          message: "Only draft variables can be deleted",
        });
      }

      await db
        .delete(variables)
        .where(
          and(
            eq(variables.uuid, input),
            eq(variables.orgId, orgId)
          )
        );

      return { success: true, message: "Variable deleted successfully" };
    }),
}); <|MERGE_RESOLUTION|>--- conflicted
+++ resolved
@@ -1,9 +1,5 @@
 import { z } from "zod";
-<<<<<<< HEAD
-import { createTRPCRouter, protectedProcedure, getUserTenantId, protectedMutationWithRateLimit } from "../trpc";
-=======
 import { createTRPCRouter, protectedProcedure, getUserOrgId, protectedMutationWithRateLimit } from "../trpc";
->>>>>>> 7322cc3e
 import { desc, eq, and } from "drizzle-orm";
 import { TRPCError } from "@trpc/server";
 import type { ExtendedSession } from "@/db/auth-hydration";
@@ -51,19 +47,8 @@
       }).optional()
     )
     .query(async ({ ctx, input }) => {
-<<<<<<< HEAD
-      // TODO: Implement proper tenant lookup - using hardcoded tenantId for now
-      const tenantId = await getUserTenantId(ctx.session.user.id);
-      if (!tenantId) {
-        throw new TRPCError({
-          code: "UNAUTHORIZED",
-          message: "No tenant access found",
-        });
-      }
-=======
-      const session = ctx.session as ExtendedSession;
-      const orgId = session.user.orgId || 1;
->>>>>>> 7322cc3e
+      const session = ctx.session as ExtendedSession;
+      const orgId = session.user.orgId || 1;
 
       const whereConditions = [eq(variables.orgId, orgId)];
       
@@ -86,19 +71,8 @@
 
   // Get published variables only (for use in other artifacts)
   getPublished: protectedProcedure.query(async ({ ctx }) => {
-<<<<<<< HEAD
-    // TODO: Implement proper tenant lookup - using hardcoded tenantId for now
-    const tenantId = await getUserTenantId(ctx.session.user.id);
-    if (!tenantId) {
-      throw new TRPCError({
-        code: "UNAUTHORIZED",
-        message: "No tenant access found",
-      });
-    }
-=======
     const session = ctx.session as ExtendedSession;
     const orgId = session.user.orgId || 1;
->>>>>>> 7322cc3e
 
     const publishedVariables = await db
       .select()
@@ -118,19 +92,8 @@
   getByUuid: protectedProcedure
     .input(z.string().uuid())
     .query(async ({ ctx, input }) => {
-<<<<<<< HEAD
-      // TODO: Implement proper tenant lookup - using hardcoded tenantId for now
-      const tenantId = await getUserTenantId(ctx.session.user.id);
-      if (!tenantId) {
-        throw new TRPCError({
-          code: "UNAUTHORIZED",
-          message: "No tenant access found",
-        });
-      }
-=======
-      const session = ctx.session as ExtendedSession;
-      const orgId = session.user.orgId || 1;
->>>>>>> 7322cc3e
+      const session = ctx.session as ExtendedSession;
+      const orgId = session.user.orgId || 1;
 
       const variable = await db.query.variables.findFirst({
         where: and(
@@ -153,22 +116,9 @@
   create: protectedMutationWithRateLimit
     .input(createVariableSchema)
     .mutation(async ({ ctx, input }) => {
-<<<<<<< HEAD
-      // TODO: Implement proper tenant lookup - using hardcoded tenantId for now
-      const tenantId = await getUserTenantId(ctx.session.user.id);
-      const userId = ctx.session?.user?.id;
-
-      if (!tenantId) {
-        throw new TRPCError({
-          code: "UNAUTHORIZED",
-          message: "No tenant access found",
-        });
-      }
-=======
       const session = ctx.session as ExtendedSession;
       const orgId = session.user.orgId || 1;
       const userId = session.user.id;
->>>>>>> 7322cc3e
 
       // Validate logic type specific fields
       if (input.logicType === VariableLogicTypes.FORMULA && !input.formula) {
@@ -215,19 +165,8 @@
   update: protectedMutationWithRateLimit
     .input(updateVariableSchema)
     .mutation(async ({ ctx, input }) => {
-<<<<<<< HEAD
-      // TODO: Implement proper tenant lookup - using hardcoded tenantId for now
-      const tenantId = await getUserTenantId(ctx.session.user.id);
-      if (!tenantId) {
-        throw new TRPCError({
-          code: "UNAUTHORIZED",
-          message: "No tenant access found",
-        });
-      }
-=======
-      const session = ctx.session as ExtendedSession;
-      const orgId = session.user.orgId || 1;
->>>>>>> 7322cc3e
+      const session = ctx.session as ExtendedSession;
+      const orgId = session.user.orgId || 1;
 
       // Check if variable exists and is editable
       const existingVariable = await db.query.variables.findFirst({
@@ -302,22 +241,9 @@
   publish: protectedProcedure
     .input(publishVariableSchema)
     .mutation(async ({ ctx, input }) => {
-<<<<<<< HEAD
-      // TODO: Implement proper tenant lookup - using hardcoded tenantId for now
-      const tenantId = await getUserTenantId(ctx.session.user.id);
-      const userId = ctx.session?.user?.id;
-
-      if (!tenantId) {
-        throw new TRPCError({
-          code: "UNAUTHORIZED",
-          message: "No tenant access found",
-        });
-      }
-=======
       const session = ctx.session as ExtendedSession;
       const orgId = session.user.orgId || 1;
       const userId = session.user.id;
->>>>>>> 7322cc3e
 
       const existingVariable = await db.query.variables.findFirst({
         where: and(
@@ -363,19 +289,8 @@
   deprecate: protectedProcedure
     .input(z.string().uuid())
     .mutation(async ({ ctx, input }) => {
-<<<<<<< HEAD
-      // TODO: Implement proper tenant lookup - using hardcoded tenantId for now
-      const tenantId = await getUserTenantId(ctx.session.user.id);
-      if (!tenantId) {
-        throw new TRPCError({
-          code: "UNAUTHORIZED",
-          message: "No tenant access found",
-        });
-      }
-=======
-      const session = ctx.session as ExtendedSession;
-      const orgId = session.user.orgId || 1;
->>>>>>> 7322cc3e
+      const session = ctx.session as ExtendedSession;
+      const orgId = session.user.orgId || 1;
 
       const existingVariable = await db.query.variables.findFirst({
         where: and(
@@ -419,19 +334,8 @@
   delete: protectedProcedure
     .input(z.string().uuid())
     .mutation(async ({ ctx, input }) => {
-<<<<<<< HEAD
-      // TODO: Implement proper tenant lookup - using hardcoded tenantId for now
-      const tenantId = await getUserTenantId(ctx.session.user.id);
-      if (!tenantId) {
-        throw new TRPCError({
-          code: "UNAUTHORIZED",
-          message: "No tenant access found",
-        });
-      }
-=======
-      const session = ctx.session as ExtendedSession;
-      const orgId = session.user.orgId || 1;
->>>>>>> 7322cc3e
+      const session = ctx.session as ExtendedSession;
+      const orgId = session.user.orgId || 1;
 
       const existingVariable = await db.query.variables.findFirst({
         where: and(
