import { z } from 'zod';
import { createTRPCRouter, protectedProcedure, withPermission } from "../trpc";
import { db } from '@/db';
<<<<<<< HEAD
import { users, userRoles, roles, tenants, userTenants } from '@/db/schema';
=======
import { users, userRoles, roles, orgs } from '@/db/schema';
>>>>>>> 7322cc3e
import { eq, asc, desc, and, or, like, count, sql, not } from 'drizzle-orm';
import { TRPCError } from '@trpc/server';
import bcrypt from 'bcrypt';
import { v4 as uuidv4 } from 'uuid';
import type { ExtendedSession } from '@/db/auth-hydration';

const userSchema = z.object({
  name: z.string().min(1),
  firstName: z.string().optional(),
  lastName: z.string().optional(),
  email: z.string().email(),
  phone: z.string().optional(),
  username: z.string().optional(),
  isActive: z.boolean().default(true),
  password: z.string().optional(),
});

const userUpdateSchema = userSchema.partial().extend({
  id: z.number(),
});

const userFiltersSchema = z.object({
  search: z.string().optional(),
  isActive: z.boolean().optional(),
  roleId: z.number().optional(),
  orgId: z.number().optional(),
  limit: z.number().min(1).max(100).default(10),
  offset: z.number().min(0).default(0),
});

export const userRouter = createTRPCRouter({
  // Get all users with stats and role information
  getAll: withPermission('users:read')
    .input(userFiltersSchema)
    .query(async ({ ctx, input }) => {
      const { search, isActive, roleId, orgId, limit, offset } = input;

      // Build where conditions
      const whereConditions = [];
      
      if (search) {
        whereConditions.push(
          or(
            like(users.name, `%${search}%`),
            like(users.email, `%${search}%`),
            like(users.firstName, `%${search}%`),
            like(users.lastName, `%${search}%`)
          )
        );
      }
      
      if (typeof isActive === 'boolean') {
        whereConditions.push(eq(users.isActive, isActive));
      }

      const whereClause = whereConditions.length > 0 
        ? and(...whereConditions) 
        : undefined;

      // Get users with basic info including org data
      const usersData = await db.select({
        id: users.id,
        uuid: users.uuid,
        name: users.name,
        firstName: users.firstName,
        lastName: users.lastName,
        email: users.email,
        phone: users.phone,
        username: users.username,
        isActive: users.isActive,
        createdAt: users.createdAt,
        updatedAt: users.updatedAt,
        orgData: users.orgData,
      })
        .from(users)
        .where(whereClause)
        .orderBy(desc(users.createdAt))
        .limit(limit)
        .offset(offset);

      // Get role and org counts for each user
      const usersWithStats = await Promise.all(
        usersData.map(async (user) => {
          const roleCountResult = await db.select({ count: count() })
            .from(userRoles)
            .where(and(
              eq(userRoles.userId, user.id),
              eq(userRoles.isActive, true)
            ));

          // Get org count from JSONB data
          const orgCount = user.orgData ? 
            (user.orgData as any)?.orgs?.filter((org: any) => org.isActive)?.length || 0 : 0;

          // Get user roles with org info
          const userRoleData = await db.select({
            roleId: roles.id,
            roleName: roles.name,
            orgId: orgs.id,
            orgName: orgs.name,
            isActive: userRoles.isActive,
          })
          .from(userRoles)
          .innerJoin(roles, eq(userRoles.roleId, roles.id))
          .innerJoin(orgs, eq(userRoles.orgId, orgs.id))
          .where(eq(userRoles.userId, user.id));

          return {
            ...user,
            roleCount: roleCountResult[0]?.count || 0,
            orgCount: orgCount,
            lastLoginAt: null, // TODO: Implement last login tracking
            roles: userRoleData.map(role => ({
              id: role.roleId,
              name: role.roleName,
              orgId: role.orgId,
              orgName: role.orgName,
              isActive: role.isActive,
            })),
          };
        })
      );

      // Get total count for pagination
      const totalCountResult = await db.select({ count: count() })
        .from(users)
        .where(whereClause);

      return {
        users: usersWithStats,
        totalCount: totalCountResult[0]?.count || 0,
        hasMore: offset + limit < (totalCountResult[0]?.count || 0),
      };
    }),

  // Get user by ID with full details
  getById: withPermission('users:read')
    .input(z.number())
    .query(async ({ ctx, input }) => {
      const user = await db.select()
        .from(users)
        .where(eq(users.id, input))
        .limit(1);

      if (!user[0]) {
        throw new TRPCError({
          code: 'NOT_FOUND',
          message: `User with ID ${input} not found`
        });
      }

      // Get user roles with org and role details
      const userRoleData = await db.select({
        roleId: roles.id,
        roleName: roles.name,
        roleDescription: roles.description,
        orgId: orgs.id,
        orgName: orgs.name,
        isActive: userRoles.isActive,
        assignedAt: userRoles.assignedAt,
      })
      .from(userRoles)
      .innerJoin(roles, eq(userRoles.roleId, roles.id))
      .innerJoin(orgs, eq(userRoles.orgId, orgs.id))
      .where(eq(userRoles.userId, input));

      return {
        ...user[0],
        roles: userRoleData,
      };
    }),

  // Create new user
  create: withPermission('users:create')
    .input(userSchema)
    .mutation(async ({ ctx, input }) => {
      const { password, ...userData } = input;

      // Check if email already exists
      const existingUser = await db.select()
        .from(users)
        .where(eq(users.email, input.email))
        .limit(1);

      if (existingUser[0]) {
        throw new TRPCError({
          code: 'CONFLICT',
          message: 'A user with this email already exists'
        });
      }

      // Hash password if provided
      let hashedPassword = null;
      if (password) {
        hashedPassword = await bcrypt.hash(password, 12);
      }

      try {
        const [newUser] = await db.insert(users).values({
          ...userData,
          password: hashedPassword,
          uuid: uuidv4(),
        }).returning();

        return newUser;
      } catch (error) {
        console.error("Error creating user:", error);
        throw new TRPCError({
          code: 'INTERNAL_SERVER_ERROR',
          message: 'Failed to create user',
          cause: error,
        });
      }
    }),

  // Update user
  update: withPermission('users:update')
    .input(userUpdateSchema)
    .mutation(async ({ ctx, input }) => {
      const { id, password, ...updateData } = input;

      // Check if user exists
      const existingUser = await db.select()
        .from(users)
        .where(eq(users.id, id))
        .limit(1);

      if (!existingUser[0]) {
        throw new TRPCError({
          code: 'NOT_FOUND',
          message: 'User not found'
        });
      }

      // Check email uniqueness if email is being updated
      if (updateData.email && updateData.email !== existingUser[0].email) {
        const emailExists = await db.select()
          .from(users)
          .where(and(
            eq(users.email, updateData.email),
            not(eq(users.id, id))
          ))
          .limit(1);

        if (emailExists[0]) {
          throw new TRPCError({
            code: 'CONFLICT',
            message: 'A user with this email already exists'
          });
        }
      }

      // Hash password if provided
      let hashedPassword = undefined;
      if (password) {
        hashedPassword = await bcrypt.hash(password, 12);
      }

      try {
        const [updatedUser] = await db.update(users)
          .set({
            ...updateData,
            ...(hashedPassword && { password: hashedPassword }),
            updatedAt: new Date(),
          })
          .where(eq(users.id, id))
          .returning();

        return updatedUser;
      } catch (error) {
        console.error("Error updating user:", error);
        throw new TRPCError({
          code: 'INTERNAL_SERVER_ERROR',
          message: 'Failed to update user',
          cause: error,
        });
      }
    }),

  // Delete user
  delete: withPermission('users:delete')
    .input(z.number())
    .mutation(async ({ ctx, input }) => {
      // Check if user exists
      const existingUser = await db.select()
        .from(users)
        .where(eq(users.id, input))
        .limit(1);

      if (!existingUser[0]) {
        throw new TRPCError({
          code: 'NOT_FOUND',
          message: 'User not found'
        });
      }

      try {
        // Delete user (cascade will handle related records)
        const [deletedUser] = await db.delete(users)
          .where(eq(users.id, input))
          .returning();

        return deletedUser;
      } catch (error) {
        console.error("Error deleting user:", error);
        throw new TRPCError({
          code: 'INTERNAL_SERVER_ERROR',
          message: 'Failed to delete user',
          cause: error,
        });
      }
    }),

  // Bulk operations
  bulkUpdate: withPermission('users:update')
    .input(z.object({
      userIds: z.array(z.number()),
      action: z.enum(['activate', 'deactivate']),
    }))
    .mutation(async ({ ctx, input }) => {
      const { userIds, action } = input;

      if (userIds.length === 0) {
        throw new TRPCError({
          code: 'BAD_REQUEST',
          message: 'No user IDs provided'
        });
      }

      const isActive = action === 'activate';

      try {
        const updatedUsers = await db.update(users)
          .set({ 
            isActive,
            updatedAt: new Date(),
          })
          .where(sql`${users.id} = ANY(${userIds})`)
          .returning();

        return {
          success: true,
          updatedCount: updatedUsers.length,
          users: updatedUsers,
        };
      } catch (error) {
        console.error("Error in bulk update:", error);
        throw new TRPCError({
          code: 'INTERNAL_SERVER_ERROR',
          message: 'Failed to update users',
          cause: error,
        });
      }
    }),

  // Bulk delete
  bulkDelete: withPermission('users:delete')
    .input(z.object({
      userIds: z.array(z.number()),
    }))
    .mutation(async ({ ctx, input }) => {
      const { userIds } = input;

      if (userIds.length === 0) {
        throw new TRPCError({
          code: 'BAD_REQUEST',
          message: 'No user IDs provided'
        });
      }

      try {
        const deletedUsers = await db.delete(users)
          .where(sql`${users.id} = ANY(${userIds})`)
          .returning();

        return {
          success: true,
          deletedCount: deletedUsers.length,
          users: deletedUsers,
        };
      } catch (error) {
        console.error("Error in bulk delete:", error);
        throw new TRPCError({
          code: 'INTERNAL_SERVER_ERROR',
          message: 'Failed to delete users',
          cause: error,
        });
      }
    }),

  // Assign role to user
  assignRole: withPermission('users:assign_roles')
    .input(z.object({
      userId: z.number(),
      orgId: z.number(),
      roleId: z.number(),
    }))
    .mutation(async ({ ctx, input }) => {
      const { userId, orgId, roleId } = input;

      // Check if assignment already exists
      const existingAssignment = await db.select()
        .from(userRoles)
        .where(and(
          eq(userRoles.userId, userId),
          eq(userRoles.orgId, orgId),
          eq(userRoles.roleId, roleId)
        ))
        .limit(1);

      if (existingAssignment[0]) {
        // If exists but inactive, reactivate it
        if (!existingAssignment[0].isActive) {
          await db.update(userRoles)
            .set({ 
              isActive: true,
              updatedAt: new Date(),
            })
            .where(and(
              eq(userRoles.userId, userId),
              eq(userRoles.orgId, orgId),
              eq(userRoles.roleId, roleId)
            ));
          
          return { success: true, action: 'reactivated' };
        } else {
          throw new TRPCError({
            code: 'CONFLICT',
            message: 'User already has this role in this org'
          });
        }
      }

      try {
        await db.insert(userRoles).values({
          userId,
          orgId,
          roleId,
          isActive: true,
          assignedBy: (ctx.session as ExtendedSession).user.id,
        });

        return { success: true, action: 'assigned' };
      } catch (error) {
        console.error("Error assigning role:", error);
        throw new TRPCError({
          code: 'INTERNAL_SERVER_ERROR',
          message: 'Failed to assign role',
          cause: error,
        });
      }
    }),

  // Remove role from user
  removeRole: withPermission('users:assign_roles')
    .input(z.object({
      userId: z.number(),
      orgId: z.number(),
      roleId: z.number(),
    }))
    .mutation(async ({ ctx, input }) => {
      const { userId, orgId, roleId } = input;

      try {
        const deletedAssignment = await db.delete(userRoles)
          .where(and(
            eq(userRoles.userId, userId),
            eq(userRoles.orgId, orgId),
            eq(userRoles.roleId, roleId)
          ))
          .returning();

        if (deletedAssignment.length === 0) {
          throw new TRPCError({
            code: 'NOT_FOUND',
            message: 'Role assignment not found'
          });
        }

        return { success: true };
      } catch (error) {
        console.error("Error removing role:", error);
        throw new TRPCError({
          code: 'INTERNAL_SERVER_ERROR',
          message: 'Failed to remove role',
          cause: error,
        });
      }
    }),
}); <|MERGE_RESOLUTION|>--- conflicted
+++ resolved
@@ -1,11 +1,7 @@
 import { z } from 'zod';
 import { createTRPCRouter, protectedProcedure, withPermission } from "../trpc";
 import { db } from '@/db';
-<<<<<<< HEAD
-import { users, userRoles, roles, tenants, userTenants } from '@/db/schema';
-=======
 import { users, userRoles, roles, orgs } from '@/db/schema';
->>>>>>> 7322cc3e
 import { eq, asc, desc, and, or, like, count, sql, not } from 'drizzle-orm';
 import { TRPCError } from '@trpc/server';
 import bcrypt from 'bcrypt';
