import { z } from "zod";
import { createTRPCRouter, publicProcedure, protectedProcedure, withPermission } from "../trpc";
import { db } from "@/db";
<<<<<<< HEAD
import { roles, permissions, rolePermissions, userRoles, tenants } from "@/db/schema";
=======
import { roles, permissions, rolePermissions, userRoles, orgs } from "@/db/schema";
>>>>>>> 7322cc3e
import { TRPCError } from "@trpc/server";
import type { ExtendedSession } from "@/db/auth-hydration";

export const adminRouter = createTRPCRouter({
	debugContext: withPermission('admin:debug_context').query(async ({ ctx }) => {
<<<<<<< HEAD
		return {
			hasSession: !!ctx.session,
			hasUser: !!ctx.session?.user,
			userId: ctx.session?.user?.id || null,
			tenantId: ctx.session?.user?.tenantId || null,
=======
		const session = ctx.session as ExtendedSession | null;
		return {
			hasSession: !!session,
			hasUser: !!session?.user,
			userId: session?.user?.id || null,
			orgId: session?.user?.orgId || null,
>>>>>>> 7322cc3e
			nodeEnv: process.env.NODE_ENV,
			mockUserId: process.env.NEXT_PUBLIC_MOCK_USER_ID,
		};
	}),

	seedRBAC: withPermission('admin:seed_rbac').mutation(async ({ ctx }) => {
		// Rate limiting for admin operations
		const session = ctx.session as ExtendedSession | null;
		try {
			const { checkTRPCRateLimit } = await import("@/lib/rate-limit");
			await checkTRPCRateLimit(session?.user?.id, "admin.seedRBAC");
		} catch (error) {
			if (error instanceof Error && error.message.includes("Rate limit exceeded")) {
				throw error;
			}
			console.error("Rate limiting error in admin.seedRBAC:", error);
		}

		try {
			console.log("🚀 Starting RBAC seeding via tRPC...");

			// Insert basic roles
			const rolesData = [
				{
					name: "owner",
					description: "Full system ownership with all permissions",
					isSystemRole: true,
					isActive: true,
				},
				{
					name: "admin",
					description: "Administrative access with most permissions",
					isSystemRole: true,
					isActive: true,
				},
				{ name: "manager", description: "Management-level access", isSystemRole: true, isActive: true },
				{ name: "user", description: "Standard user access", isSystemRole: true, isActive: true },
			];

			for (const roleData of rolesData) {
				await db.insert(roles).values(roleData).onConflictDoNothing();
			}

			// Insert essential permissions
			const permissionsData = [
				{
					slug: "admin:full_access",
					name: "Full Admin Access",
					description: "Complete administrative control",
					category: "admin",
					isActive: true,
				},
				{
					slug: "workflow:create",
					name: "Create Workflow",
					description: "Create new workflows",
					category: "workflow",
					isActive: true,
				},
				{
					slug: "workflow:read",
					name: "View Workflow",
					description: "View workflow details",
					category: "workflow",
					isActive: true,
				},
				{
					slug: "workflow:update",
					name: "Edit Workflow",
					description: "Edit existing workflows",
					category: "workflow",
					isActive: true,
				},
				{
					slug: "workflow:delete",
					name: "Delete Workflow",
					description: "Delete workflows",
					category: "workflow",
					isActive: true,
				},
				{
					slug: "model:create",
					name: "Create Model",
					description: "Upload and create new AI models",
					category: "model",
					isActive: true,
				},
				{
					slug: "model:read",
					name: "View Model",
					description: "View model details",
					category: "model",
					isActive: true,
				},
				{
					slug: "model:update",
					name: "Edit Model",
					description: "Edit model metadata",
					category: "model",
					isActive: true,
				},
				{
					slug: "model:delete",
					name: "Delete Model",
					description: "Delete AI models",
					category: "model",
					isActive: true,
				},
				{
					slug: "model:inference",
					name: "Run Inference",
					description: "Execute model inference requests",
					category: "model",
					isActive: true,
				},
				{
					slug: "file:upload",
					name: "Upload Files",
					description: "Upload files to the system",
					category: "file",
					isActive: true,
				},
				{
					slug: "file:read",
					name: "Read Files",
					description: "Access and download files",
					category: "file",
					isActive: true,
				},
				{
					slug: "file:delete",
					name: "Delete Files",
					description: "Delete files from the system",
					category: "file",
					isActive: true,
				},
				{
					slug: "file:manage_s3",
					name: "Manage S3 Storage",
					description: "Manage S3 storage operations",
					category: "file",
					isActive: true,
				},
				{
					slug: "knowledge_base:create",
					name: "Create Knowledge Base",
					description: "Create new knowledge bases",
					category: "knowledge_base",
					isActive: true,
				},
				{
					slug: "knowledge_base:read",
					name: "View Knowledge Base",
					description: "Access knowledge base content",
					category: "knowledge_base",
					isActive: true,
				},
				{
					slug: "knowledge_base:update",
					name: "Edit Knowledge Base",
					description: "Edit knowledge base content",
					category: "knowledge_base",
					isActive: true,
				},
				{
					slug: "knowledge_base:delete",
					name: "Delete Knowledge Base",
					description: "Delete knowledge bases",
					category: "knowledge_base",
					isActive: true,
				},
				{
					slug: "knowledge_base:chat",
					name: "Chat with Knowledge Base",
					description: "Chat with knowledge base AI",
					category: "knowledge_base",
					isActive: true,
				},
				{
					slug: "knowledge_base:embed",
					name: "Embed Documents",
					description: "Process document embeddings",
					category: "knowledge_base",
					isActive: true,
				},
				{
					slug: "permission:export", //this should be named something else
					name: "Export Permissions",
					description: "Export permissions data to CSV",
					category: "permission",
					isActive: true,
				},
			];

			for (const permData of permissionsData) {
				await db.insert(permissions).values(permData).onConflictDoNothing();
			}

			// Get all roles and permissions for mapping
			const allRoles = await db.select().from(roles);
			const allPermissions = await db.select().from(permissions);

			// Assign all permissions to owner role
			const ownerRole = allRoles.find((r) => r.name === "owner");
			if (ownerRole) {
				for (const permission of allPermissions) {
					await db
						.insert(rolePermissions)
						.values({
							roleId: ownerRole.id,
							permissionId: permission.id,
						})
						.onConflictDoNothing();
				}
			}

			// Assign current user to owner role
<<<<<<< HEAD
			if (ownerRole && ctx.session?.user?.id) {
				await db
					.insert(userRoles)
					.values({
						userId: ctx.session.user.id,
						roleId: ownerRole.id,
						tenantId: ctx.session.user.tenantId,
=======
			if (ownerRole && session?.user?.id) {
				await db
					.insert(userRoles)
					.values({
						userId: session.user.id,
						roleId: ownerRole.id,
						orgId: session.user.orgId || 1, // Fallback to org 1 if not set
>>>>>>> 7322cc3e
						isActive: true,
					})
					.onConflictDoNothing();
			}

			const finalRoles = await db.select().from(roles);
			const finalPermissions = await db.select().from(permissions);
			const finalMappings = await db.select().from(rolePermissions);
			const finalUserRoles = await db.select().from(userRoles);

			return {
				success: true,
				message: "RBAC seeding completed successfully!",
				summary: {
					roles: finalRoles.length,
					permissions: finalPermissions.length,
					roleMappings: finalMappings.length,
					userRoles: finalUserRoles.length,
				},
			};
		} catch (error) {
			console.error("❌ Error during RBAC seeding:", error);
			throw new TRPCError({
				code: "INTERNAL_SERVER_ERROR",
				message: "Failed to seed RBAC data",
			});
		}
	}),

<<<<<<< HEAD
	seedTenants: withPermission('admin:seed_tenants').mutation(async ({ ctx }) => {
=======
	seedOrgs: withPermission('admin:seed_orgs').mutation(async ({ ctx }) => {
>>>>>>> 7322cc3e
		try {
			// Check if any orgs exist
			const existingOrgs = await db.select().from(orgs);
			
			if (existingOrgs.length === 0) {
				// Create default org
				const [defaultOrg] = await db.insert(orgs).values({
					name: 'Default Organization',
					description: 'Default org for initial setup and development',
					slug: 'default-org',
					isActive: true,
				}).returning();

				return {
					success: true,
					message: "Default org created successfully!",
					org: defaultOrg,
				};
			} else {
				return {
					success: true,
					message: "Orgs already exist, no seeding needed",
					existingCount: existingOrgs.length,
				};
			}
		} catch (error) {
			console.error("❌ Error during org seeding:", error);
			throw new TRPCError({
				code: "INTERNAL_SERVER_ERROR",
				message: "Failed to seed org data",
			});
		}
	}),
});<|MERGE_RESOLUTION|>--- conflicted
+++ resolved
@@ -1,30 +1,18 @@
 import { z } from "zod";
 import { createTRPCRouter, publicProcedure, protectedProcedure, withPermission } from "../trpc";
 import { db } from "@/db";
-<<<<<<< HEAD
-import { roles, permissions, rolePermissions, userRoles, tenants } from "@/db/schema";
-=======
 import { roles, permissions, rolePermissions, userRoles, orgs } from "@/db/schema";
->>>>>>> 7322cc3e
 import { TRPCError } from "@trpc/server";
 import type { ExtendedSession } from "@/db/auth-hydration";
 
 export const adminRouter = createTRPCRouter({
 	debugContext: withPermission('admin:debug_context').query(async ({ ctx }) => {
-<<<<<<< HEAD
-		return {
-			hasSession: !!ctx.session,
-			hasUser: !!ctx.session?.user,
-			userId: ctx.session?.user?.id || null,
-			tenantId: ctx.session?.user?.tenantId || null,
-=======
 		const session = ctx.session as ExtendedSession | null;
 		return {
 			hasSession: !!session,
 			hasUser: !!session?.user,
 			userId: session?.user?.id || null,
 			orgId: session?.user?.orgId || null,
->>>>>>> 7322cc3e
 			nodeEnv: process.env.NODE_ENV,
 			mockUserId: process.env.NEXT_PUBLIC_MOCK_USER_ID,
 		};
@@ -242,15 +230,6 @@
 			}
 
 			// Assign current user to owner role
-<<<<<<< HEAD
-			if (ownerRole && ctx.session?.user?.id) {
-				await db
-					.insert(userRoles)
-					.values({
-						userId: ctx.session.user.id,
-						roleId: ownerRole.id,
-						tenantId: ctx.session.user.tenantId,
-=======
 			if (ownerRole && session?.user?.id) {
 				await db
 					.insert(userRoles)
@@ -258,7 +237,6 @@
 						userId: session.user.id,
 						roleId: ownerRole.id,
 						orgId: session.user.orgId || 1, // Fallback to org 1 if not set
->>>>>>> 7322cc3e
 						isActive: true,
 					})
 					.onConflictDoNothing();
@@ -288,11 +266,7 @@
 		}
 	}),
 
-<<<<<<< HEAD
-	seedTenants: withPermission('admin:seed_tenants').mutation(async ({ ctx }) => {
-=======
 	seedOrgs: withPermission('admin:seed_orgs').mutation(async ({ ctx }) => {
->>>>>>> 7322cc3e
 		try {
 			// Check if any orgs exist
 			const existingOrgs = await db.select().from(orgs);
