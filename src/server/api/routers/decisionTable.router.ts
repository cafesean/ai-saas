--- conflicted
+++ resolved
@@ -13,17 +13,12 @@
 } from "@/db/schema";
 import { TRPCError } from "@trpc/server";
 import { DecisionStatus } from "@/constants/decisionTable";
-<<<<<<< HEAD
 import {
   createTRPCRouter,
   publicProcedure,
   protectedProcedure,
-  getUserTenantId,
   withPermission,
 } from "../trpc";
-=======
-import { createTRPCRouter, publicProcedure, protectedProcedure, withPermission } from "../trpc";
->>>>>>> 7322cc3e
 import { NOT_FOUND, INTERNAL_SERVER_ERROR } from "@/constants/errorCode";
 import {
   DECISION_TABLE_NOT_FOUND_ERROR,
@@ -76,11 +71,7 @@
 });
 
 export const decisionTableRouter = createTRPCRouter({
-<<<<<<< HEAD
   getAll: withPermission("rules:read").query(async () => {
-=======
-  getAll: withPermission('rules:read').query(async () => {
->>>>>>> 7322cc3e
     try {
       const decisionTablesData = await db
         .select()
@@ -93,11 +84,7 @@
     }
   }),
 
-<<<<<<< HEAD
   getByStatus: withPermission("rules:read")
-=======
-  getByStatus: withPermission('rules:read')
->>>>>>> 7322cc3e
     .input(z.enum([DecisionStatus.ACTIVE, DecisionStatus.INACTIVE]))
     .query(async ({ input }) => {
       try {
@@ -113,7 +100,6 @@
       }
     }),
 
-<<<<<<< HEAD
   getByUUID: withPermission("rules:read")
     .input(z.string())
     .query(async ({ input }) => {
@@ -125,16 +111,6 @@
               inputConditions: true,
               outputResults: true,
             },
-=======
-  getByUUID: withPermission('rules:read').input(z.string()).query(async ({ input }) => {
-    const decisionTable = await db.query.decision_tables.findFirst({
-      where: eq(decision_tables.uuid, input),
-      with: {
-        rows: {
-          with: {
-            inputConditions: true,
-            outputResults: true,
->>>>>>> 7322cc3e
           },
           inputs: true,
           outputs: true,
@@ -147,15 +123,10 @@
           message: DECISION_TABLE_NOT_FOUND_ERROR,
         });
       }
-
       return decisionTable;
     }),
 
-<<<<<<< HEAD
   create: withPermission("rules:create")
-=======
-  create: withPermission('rules:create')
->>>>>>> 7322cc3e
     .input(decisionTableSchema)
     .mutation(async ({ input, ctx }) => {
       try {
@@ -167,11 +138,7 @@
             name: input.name,
             description: input.description,
             status: input.status,
-<<<<<<< HEAD
-            tenantId: ctx.session.user.tenantId,
-=======
             orgId: session.user.orgId || 1, // Fallback to org 1 if not set
->>>>>>> 7322cc3e
           })
           .returning();
 
@@ -185,11 +152,7 @@
       }
     }),
 
-<<<<<<< HEAD
   updateStatus: withPermission("rules:update")
-=======
-  updateStatus: withPermission('rules:update')
->>>>>>> 7322cc3e
     .input(z.object({ uuid: z.string(), status: z.nativeEnum(DecisionStatus) }))
     .mutation(async ({ input }) => {
       try {
@@ -207,11 +170,7 @@
       }
     }),
 
-<<<<<<< HEAD
   update: withPermission("rules:update")
-=======
-  update: withPermission('rules:update')
->>>>>>> 7322cc3e
     .input(decisionTableSchema)
     .mutation(async ({ input }) => {
       try {
@@ -365,7 +324,6 @@
       }
     }),
 
-<<<<<<< HEAD
   delete: withPermission("rules:delete")
     .input(z.string())
     .mutation(async ({ input }) => {
@@ -373,13 +331,6 @@
         .delete(decision_tables)
         .where(eq(decision_tables.uuid, input))
         .returning();
-=======
-  delete: withPermission('rules:delete').input(z.string()).mutation(async ({ input }) => {
-    const [decisionTable] = await db
-      .delete(decision_tables)
-      .where(eq(decision_tables.uuid, input))
-      .returning();
->>>>>>> 7322cc3e
 
       if (!decisionTable) {
         throw new TRPCError({
