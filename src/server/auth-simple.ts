--- conflicted
+++ resolved
@@ -111,7 +111,6 @@
         
         console.log('JWT token updated:', { sub: token.sub, userId: (token as ExtendedJWTToken).userId, email: token.email });
       }
-<<<<<<< HEAD
       
       // Check session timeout on each token refresh (EPIC-6)
       const extendedToken = token as ExtendedJWTToken;
@@ -127,9 +126,6 @@
       // Update last activity timestamp
       extendedToken.lastActivity = now;
       
-=======
-
->>>>>>> b897c64a
       return token;
     },
     session: async ({ session, token }) => {
