"use client";

import React from "react";
import { useSession } from "next-auth/react";
<<<<<<< HEAD
=======
import type { ExtendedSession } from "../../db/auth-hydration";
>>>>>>> 7322cc3e

/**
 * Props for the WithPermission component
 */
export interface WithPermissionProps {
  /** Single permission slug required to show content */
  permission?: string;
  
  /** Array of permission slugs - content shown if user has ALL permissions */
  permissions?: string[];
  
  /** Array of permission slugs - content shown if user has ANY permission */
  anyPermissions?: string[];
  
  /** Role name(s) required to show content */
  role?: string | string[];
  
  /** Content to render when user has required permissions */
  children: React.ReactNode;
  
  /** Content to render when user lacks permissions (optional) */
  fallback?: React.ReactNode;
  
  /** Whether to render nothing (null) instead of fallback when unauthorized */
  hideWhenUnauthorized?: boolean;
  
  /** Custom permission check function for complex logic */
  customCheck?: (user: any, role: any, permissions: string[]) => boolean;
  
  /** Additional class names for styling */
  className?: string;
  
  /** Whether to show loading state while permissions are being checked */
  showLoading?: boolean;
  
  /** Custom loading component */
  loadingComponent?: React.ReactNode;
}

/**
 * WithPermission - A flexible UI gating component for RBAC
 * 
 * This component conditionally renders its children based on user permissions,
 * roles, or custom authorization logic using NextAuth session directly.
 * 
 * @example
 * // Basic permission check
 * <WithPermission permission="workflow:create">
 *   <CreateWorkflowButton />
 * </WithPermission>
 * 
 * @example
 * // Multiple permissions (user must have ALL)
 * <WithPermission permissions={["admin:users", "admin:roles"]}>
 *   <AdminPanel />
 * </WithPermission>
 * 
 * @example
 * // Any permission (user must have at least ONE)
 * <WithPermission anyPermissions={["workflow:read", "workflow:create"]}>
 *   <WorkflowList />
 * </WithPermission>
 * 
 * @example
 * // Role-based access
 * <WithPermission role="Admin">
 *   <AdminSettings />
 * </WithPermission>
 * 
 * @example
 * // Custom authorization logic
 * <WithPermission 
 *   customCheck={(user, role, permissions) => 
 *     user?.orgId === "specific-org" && permissions.includes("org:admin")
 *   }
 * >
 *   <OrgSpecificContent />
 * </WithPermission>
 * 
 * @example
 * // With fallback content
 * <WithPermission 
 *   permission="premium:feature"
 *   fallback={<UpgradePrompt />}
 * >
 *   <PremiumFeature />
 * </WithPermission>
 */
export function WithPermission({
  permission,
  permissions = [],
  anyPermissions = [],
  role,
  children,
  fallback = null,
  hideWhenUnauthorized = false,
  customCheck,
  className = "",
  showLoading = false,
  loadingComponent = <div className="animate-pulse">Loading...</div>,
}: WithPermissionProps) {
  const { data: session, status } = useSession();
<<<<<<< HEAD
=======
  
  // Cast session to our extended type
  const extendedSession = session as ExtendedSession | null;
>>>>>>> 7322cc3e

  // Handle loading state
  if (status === 'loading' && showLoading) {
    return <div className={className}>{loadingComponent}</div>;
  }

  // If not authenticated, always deny access
<<<<<<< HEAD
  if (status !== 'authenticated' || !session?.user) {
=======
  if (status !== 'authenticated' || !extendedSession?.user) {
>>>>>>> 7322cc3e
    if (hideWhenUnauthorized) return null;
    return fallback ? <div className={className}>{fallback}</div> : null;
  }

  // Extract permissions from session
<<<<<<< HEAD
  const userPermissions = session.user.roles?.flatMap(role => 
=======
  const userPermissions = extendedSession.user.roles?.flatMap(role => 
>>>>>>> 7322cc3e
    role.policies?.map(policy => policy.name) || []
  ) || [];

  // Helper functions
  const hasPermissionCheck = (perm: string) => {
    return userPermissions.includes(perm) || userPermissions.includes('admin:full_access');
  };

  const hasAnyPermissionCheck = (perms: string[]) => {
    return perms.some(perm => hasPermissionCheck(perm));
  };

  // Check permissions
  let hasAccess = true;

  // Custom check takes precedence
  if (customCheck) {
<<<<<<< HEAD
    const primaryRole = session.user.roles?.[0];
    hasAccess = customCheck(session.user, primaryRole, userPermissions);
=======
    const primaryRole = extendedSession.user.roles?.[0];
    hasAccess = customCheck(extendedSession.user, primaryRole, userPermissions);
>>>>>>> 7322cc3e
  }
  // Check single permission
  else if (permission) {
    hasAccess = hasPermissionCheck(permission);
  }
  // Check multiple permissions (user must have ALL)
  else if (permissions.length > 0) {
    hasAccess = permissions.every(perm => hasPermissionCheck(perm));
  }
  // Check any permissions (user must have at least ONE)
  else if (anyPermissions.length > 0) {
    hasAccess = hasAnyPermissionCheck(anyPermissions);
  }
  // Check role(s)
  else if (role) {
<<<<<<< HEAD
    const primaryRole = session.user.roles?.[0];
=======
    const primaryRole = extendedSession.user.roles?.[0];
>>>>>>> 7322cc3e
    if (!primaryRole) {
      hasAccess = false;
    } else if (Array.isArray(role)) {
      hasAccess = role.includes(primaryRole.name);
    } else {
      hasAccess = primaryRole.name === role;
    }
  }

  // Debug logging in development
  if (process.env.NODE_ENV === 'development' && permission) {
    console.log('WithPermission Client Debug:', {
      requiredPermission: permission,
      userPermissionsCount: userPermissions.length,
      hasRequiredPermission: userPermissions.includes(permission),
      hasAdminFullAccess: userPermissions.includes('admin:full_access'),
      hasAccess,
<<<<<<< HEAD
      userEmail: session.user.email,
=======
      userEmail: extendedSession.user.email,
>>>>>>> 7322cc3e
      sessionStatus: status
    });
  }

  // Render based on access
  if (hasAccess) {
    return <div className={className}>{children}</div>;
  }

  // User lacks required permissions
  if (hideWhenUnauthorized) {
    return null;
  }

  return fallback ? <div className={className}>{fallback}</div> : null;
}

/**
 * Hook version of WithPermission for more complex component logic
 * 
 * @example
 * function MyComponent() {
 *   const canCreate = useWithPermission({ permission: "workflow:create" });
 *   const canEdit = useWithPermission({ permissions: ["workflow:update", "workflow:read"] });
 *   
 *   return (
 *     <div>
 *       {canCreate && <CreateButton />}
 *       {canEdit && <EditButton />}
 *     </div>
 *   );
 * }
 */
export function useWithPermission(props: Omit<WithPermissionProps, 'children' | 'fallback' | 'hideWhenUnauthorized' | 'className' | 'showLoading' | 'loadingComponent'>) {
  const { data: session, status } = useSession();
<<<<<<< HEAD

  // If loading or not authenticated, deny access
  if (status === 'loading' || status !== 'authenticated' || !session?.user) {
=======
  
  // Cast session to our extended type
  const extendedSession = session as ExtendedSession | null;

  // If loading or not authenticated, deny access
  if (status === 'loading' || status !== 'authenticated' || !extendedSession?.user) {
>>>>>>> 7322cc3e
    return false;
  }

  const { permission, permissions = [], anyPermissions = [], role, customCheck } = props;

  // Extract permissions from session
<<<<<<< HEAD
  const userPermissions = session.user.roles?.flatMap(role => 
=======
  const userPermissions = extendedSession.user.roles?.flatMap(role => 
>>>>>>> 7322cc3e
    role.policies?.map(policy => policy.name) || []
  ) || [];

  // Helper functions
  const hasPermissionCheck = (perm: string) => {
    return userPermissions.includes(perm) || userPermissions.includes('admin:full_access');
  };

  const hasAnyPermissionCheck = (perms: string[]) => {
    return perms.some(perm => hasPermissionCheck(perm));
  };

  // Custom check takes precedence
  if (customCheck) {
<<<<<<< HEAD
    const primaryRole = session.user.roles?.[0];
    return customCheck(session.user, primaryRole, userPermissions);
=======
    const primaryRole = extendedSession.user.roles?.[0];
    return customCheck(extendedSession.user, primaryRole, userPermissions);
>>>>>>> 7322cc3e
  }
  // Check single permission
  if (permission) {
    return hasPermissionCheck(permission);
  }
  // Check multiple permissions (user must have ALL)
  if (permissions.length > 0) {
    return permissions.every(perm => hasPermissionCheck(perm));
  }
  // Check any permissions (user must have at least ONE)
  if (anyPermissions.length > 0) {
    return hasAnyPermissionCheck(anyPermissions);
  }
  // Check role(s)
  if (role) {
<<<<<<< HEAD
    const primaryRole = session.user.roles?.[0];
=======
    const primaryRole = extendedSession.user.roles?.[0];
>>>>>>> 7322cc3e
    if (!primaryRole) return false;
    if (Array.isArray(role)) {
      return role.includes(primaryRole.name);
    }
    return primaryRole.name === role;
  }

  // If no specific criteria provided, default to authenticated
  return true;
}

/**
 * Higher-order component version of WithPermission
 * 
 * @example
 * const ProtectedComponent = withPermission(MyComponent, {
 *   permission: "admin:access",
 *   fallback: <AccessDenied />
 * });
 */
export function withPermission<P extends object>(
  Component: React.ComponentType<P>,
  permissionProps: Omit<WithPermissionProps, 'children'>
) {
  return function WrappedComponent(props: P) {
    return (
      <WithPermission {...permissionProps}>
        <Component {...props} />
      </WithPermission>
    );
  };
}

/**
 * Convenience components for common access patterns
 */
export function AdminOnly({ 
  children, 
  fallback = null 
}: { 
  children: React.ReactNode; 
  fallback?: React.ReactNode; 
}) {
  return (
    <WithPermission 
      anyPermissions={["admin:full_access", "admin:role_management"]}
      fallback={fallback}
    >
      {children}
    </WithPermission>
  );
}

export function SuperAdminOnly({ 
  children, 
  fallback = null 
}: { 
  children: React.ReactNode; 
  fallback?: React.ReactNode; 
}) {
  return (
    <WithPermission 
      role={["Super Admin", "Owner"]}
      fallback={fallback}
    >
      {children}
    </WithPermission>
  );
}

export function RequirePermissions({ 
  permissions, 
  children, 
  fallback = null 
}: { 
  permissions: string | string[]; 
  children: React.ReactNode; 
  fallback?: React.ReactNode; 
}) {
  const permissionProps = Array.isArray(permissions) 
    ? { permissions } 
    : { permission: permissions };
    
  return (
    <WithPermission {...permissionProps} fallback={fallback}>
      {children}
    </WithPermission>
  );
}

export default WithPermission;<|MERGE_RESOLUTION|>--- conflicted
+++ resolved
@@ -2,10 +2,7 @@
 
 import React from "react";
 import { useSession } from "next-auth/react";
-<<<<<<< HEAD
-=======
 import type { ExtendedSession } from "../../db/auth-hydration";
->>>>>>> 7322cc3e
 
 /**
  * Props for the WithPermission component
@@ -108,12 +105,9 @@
   loadingComponent = <div className="animate-pulse">Loading...</div>,
 }: WithPermissionProps) {
   const { data: session, status } = useSession();
-<<<<<<< HEAD
-=======
   
   // Cast session to our extended type
   const extendedSession = session as ExtendedSession | null;
->>>>>>> 7322cc3e
 
   // Handle loading state
   if (status === 'loading' && showLoading) {
@@ -121,21 +115,13 @@
   }
 
   // If not authenticated, always deny access
-<<<<<<< HEAD
-  if (status !== 'authenticated' || !session?.user) {
-=======
   if (status !== 'authenticated' || !extendedSession?.user) {
->>>>>>> 7322cc3e
     if (hideWhenUnauthorized) return null;
     return fallback ? <div className={className}>{fallback}</div> : null;
   }
 
   // Extract permissions from session
-<<<<<<< HEAD
-  const userPermissions = session.user.roles?.flatMap(role => 
-=======
   const userPermissions = extendedSession.user.roles?.flatMap(role => 
->>>>>>> 7322cc3e
     role.policies?.map(policy => policy.name) || []
   ) || [];
 
@@ -153,13 +139,8 @@
 
   // Custom check takes precedence
   if (customCheck) {
-<<<<<<< HEAD
-    const primaryRole = session.user.roles?.[0];
-    hasAccess = customCheck(session.user, primaryRole, userPermissions);
-=======
     const primaryRole = extendedSession.user.roles?.[0];
     hasAccess = customCheck(extendedSession.user, primaryRole, userPermissions);
->>>>>>> 7322cc3e
   }
   // Check single permission
   else if (permission) {
@@ -175,11 +156,7 @@
   }
   // Check role(s)
   else if (role) {
-<<<<<<< HEAD
-    const primaryRole = session.user.roles?.[0];
-=======
     const primaryRole = extendedSession.user.roles?.[0];
->>>>>>> 7322cc3e
     if (!primaryRole) {
       hasAccess = false;
     } else if (Array.isArray(role)) {
@@ -197,11 +174,7 @@
       hasRequiredPermission: userPermissions.includes(permission),
       hasAdminFullAccess: userPermissions.includes('admin:full_access'),
       hasAccess,
-<<<<<<< HEAD
-      userEmail: session.user.email,
-=======
       userEmail: extendedSession.user.email,
->>>>>>> 7322cc3e
       sessionStatus: status
     });
   }
@@ -237,29 +210,19 @@
  */
 export function useWithPermission(props: Omit<WithPermissionProps, 'children' | 'fallback' | 'hideWhenUnauthorized' | 'className' | 'showLoading' | 'loadingComponent'>) {
   const { data: session, status } = useSession();
-<<<<<<< HEAD
-
-  // If loading or not authenticated, deny access
-  if (status === 'loading' || status !== 'authenticated' || !session?.user) {
-=======
   
   // Cast session to our extended type
   const extendedSession = session as ExtendedSession | null;
 
   // If loading or not authenticated, deny access
   if (status === 'loading' || status !== 'authenticated' || !extendedSession?.user) {
->>>>>>> 7322cc3e
     return false;
   }
 
   const { permission, permissions = [], anyPermissions = [], role, customCheck } = props;
 
   // Extract permissions from session
-<<<<<<< HEAD
-  const userPermissions = session.user.roles?.flatMap(role => 
-=======
   const userPermissions = extendedSession.user.roles?.flatMap(role => 
->>>>>>> 7322cc3e
     role.policies?.map(policy => policy.name) || []
   ) || [];
 
@@ -274,13 +237,8 @@
 
   // Custom check takes precedence
   if (customCheck) {
-<<<<<<< HEAD
-    const primaryRole = session.user.roles?.[0];
-    return customCheck(session.user, primaryRole, userPermissions);
-=======
     const primaryRole = extendedSession.user.roles?.[0];
     return customCheck(extendedSession.user, primaryRole, userPermissions);
->>>>>>> 7322cc3e
   }
   // Check single permission
   if (permission) {
@@ -296,11 +254,7 @@
   }
   // Check role(s)
   if (role) {
-<<<<<<< HEAD
-    const primaryRole = session.user.roles?.[0];
-=======
     const primaryRole = extendedSession.user.roles?.[0];
->>>>>>> 7322cc3e
     if (!primaryRole) return false;
     if (Array.isArray(role)) {
       return role.includes(primaryRole.name);
