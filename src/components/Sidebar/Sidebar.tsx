"use client";

import type React from "react";
import { Route } from "next";
import {
  BarChart3,
  Brain,
  Building,
  ChevronDown,
  Code,
  Database,
  File,
  FileText,
  GitBranch,
  Home,
  Layout,
  Settings,
  User,
  Shield,
  Users,
  Key,
  Calculator,
  Table,
} from "lucide-react";
import Link from "next/link";
import { usePathname } from "next/navigation";
import { useState } from "react";

import { SampleButton } from "@/components/ui/sample-button";
import { ScrollArea } from "@/components/ui/scroll-area";
import { cn } from "@/lib/utils";
import { WithPermission } from "@/components/auth/WithPermission";
<<<<<<< HEAD
import { TenantSwitcher } from "@/components/auth/TenantSwitcher";
=======
import { OrgSwitcher } from "@/components/auth/OrgSwitcher";
>>>>>>> 7322cc3e
import { UserProfile } from "@/components/auth/UserProfile";

interface NavItem {
  title: string;
  href?: string;
  icon: React.ComponentType<{ className?: string }>;
  children?: NavItem[];
  // Permission requirements for visibility
  permission?: string;
  permissions?: string[];
  anyPermissions?: string[];
  role?: string | string[];
  // Whether this item is admin-only
  adminOnly?: boolean;
}

// Helper component to render navigation item with permission gating
function NavItemComponent({ item, pathname, expanded, toggleExpanded, isBottomMenu = false }: {
  item: NavItem;
  pathname: string;
  expanded: Record<string, boolean>;
  toggleExpanded: (key: string) => void;
  isBottomMenu?: boolean;
}) {
  const permissionProps = {
    permission: item.permission,
    permissions: item.permissions,
    anyPermissions: item.anyPermissions,
    role: item.role,
  };

  const content = item.children ? (
    <div className={cn("flex flex-col", isBottomMenu && "relative")}>
      {/* For bottom menu, render submenu first (above the button) */}
      {isBottomMenu && expanded[item.title.toLowerCase()] && (
        <div className="absolute bottom-full left-0 right-0 mb-1 bg-background border rounded-md shadow-lg">
          <div className="p-2 flex flex-col gap-1">
            {item.children.map((child, childIndex) => (
              <NavItemComponent
                key={childIndex}
                item={child}
                pathname={pathname}
                expanded={expanded}
                toggleExpanded={toggleExpanded}
              />
            ))}
          </div>
        </div>
      )}
      
      <SampleButton
        variant="ghost"
        className={cn(
          "w-full justify-start text-left font-normal",
          item.href &&
            pathname.startsWith(item.href) &&
            "bg-muted font-medium",
        )}
        onClick={() => toggleExpanded(item.title.toLowerCase())}
      >
        <item.icon className="mr-2 h-4 w-4" />
        {item.title}
        <ChevronDown
          className={cn(
            "ml-auto h-4 w-4 transition-transform",
            expanded[item.title.toLowerCase()] && (isBottomMenu ? "rotate-0" : "rotate-180"),
          )}
        />
      </SampleButton>
      
      {/* For top/regular menu, render submenu after the button (below) */}
      {!isBottomMenu && expanded[item.title.toLowerCase()] && (
        <div className="ml-4 mt-1 flex flex-col gap-1">
          {item.children.map((child, childIndex) => (
            <NavItemComponent
              key={childIndex}
              item={child}
              pathname={pathname}
              expanded={expanded}
              toggleExpanded={toggleExpanded}
            />
          ))}
        </div>
      )}
    </div>
  ) : (
    <SampleButton
      variant="ghost"
      asChild
      className={cn(
        "w-full justify-start text-left font-normal",
        pathname === item.href && "bg-muted font-medium",
      )}
    >
      <Link href={item.href as Route}>
        <item.icon className="mr-2 h-4 w-4" />
        {item.title}
      </Link>
    </SampleButton>
  );

  // If no permission requirements, show to everyone
  if (!item.permission && !item.permissions && !item.anyPermissions && !item.role && !item.adminOnly) {
    return content;
  }

  // Use admin-only shortcut if specified
  if (item.adminOnly) {
    return (
      <WithPermission role={["Admin", "Super Admin"]} hideWhenUnauthorized>
        {content}
      </WithPermission>
    );
  }

  // Use WithPermission component for gating
  return (
    <WithPermission {...permissionProps} hideWhenUnauthorized>
      {content}
    </WithPermission>
  );
}

export function Sidebar({ setOpen }: { setOpen?: (open: boolean) => void }) {
  const pathname = usePathname();
  const [expanded, setExpanded] = useState<Record<string, boolean>>({
    models: false,
    workflows: false,
    decisioning: false,
    organizations: false,
    settings: false,
  });

  const toggleExpanded = (key: string) => {
    setExpanded((prev) => ({ ...prev, [key]: !prev[key] }));
  };

  const navItems: NavItem[] = [
    {
      title: "Dashboard",
      href: "/",
      icon: Home,
      // Dashboard accessible to all authenticated users
    },
    {
      title: "Models",
      icon: Brain,
      anyPermissions: ["model:read", "model:create", "model:update", "model:delete"],
      children: [
        {
          title: "All Models",
          href: "/models",
          icon: Brain,
          permission: "model:read",
        },
        {
          title: "Model Registry",
          href: "/models/registry",
          icon: Database,
          permission: "model:create",
        },
      ],
    },
    {
      title: "Workflows",
      href: "/workflows",
      icon: GitBranch,
      permission: "workflow:read",
    },
    {
      title: "Decisioning",
      icon: FileText,
      anyPermissions: ["rules:read", "decisioning:variable:read", "decisioning:lookup:read", "decisioning:ruleset:read"],
      children: [
        {
          title: "Decision Tables",
          href: "/decisioning",
          icon: FileText,
          permission: "rules:read",
        },
        {
          title: "Variables",
          href: "/decisioning/variables",
          icon: Calculator,
          permission: "decisioning:variable:read",
        },
        {
          title: "Lookup Tables",
          href: "/decisioning/lookup-tables",
          icon: Table,
          permission: "decisioning:lookup:read",
        },
        {
          title: "Rule Sets",
          href: "/decisioning/rule-sets",
          icon: GitBranch,
          permission: "decisioning:ruleset:read",
        },
      ],
    },
    {
      title: "Knowledge Bases",
      href: "/knowledge-bases",
      icon: Database,
      permission: "bases:read",
    },
    {
      title: "AI Docs",
      href: "/documents",
      icon: File,
      adminOnly: true,
    },
    {
      title: "Content Repo",
      href: "/content-repo",
      icon: File,
      adminOnly: true,
    },
    {
      title: "Widgets",
      href: "/widgets",
      icon: Layout,
      adminOnly: true,
    },
    {
      title: "API Docs",
      href: "/api-docs",
      icon: Code,
      // API docs accessible to all users
    },
  ];

  const bottomNavItems: NavItem[] = [
    {
      title: "Settings",
      href: "/settings",
      icon: Settings,
      children: [
        {
          title: "Organizations",
          href: "/organizations",
          icon: Building,
          permission: "orgs:read",
        },
        {
          title: "Role Management",
          href: "/roles",
          icon: Shield,
          permission: "roles:read",
        },
        {
          title: "Permissions",
          href: "/permissions", 
          icon: Key,
          adminOnly: true,
        },
        {
          title: "User Management", 
          href: "/users",
          icon: Users,
          permission: "users:read",
        },
      ],
    },
  ];

  return (
    // Make sidebar fixed/sticky and full height - hide on mobile when setOpen is available (mobile context)
    <div className={cn(
      "w-64 flex flex-col border-r bg-background",
      setOpen ? "relative h-screen" : "fixed top-16 bottom-0 left-0 z-40 h-[calc(100vh-4rem)]"
    )}>
<<<<<<< HEAD
      {/* Tenant Switcher at the top */}
      <div className="px-3 py-4 border-b">
        <TenantSwitcher />
=======
      {/* Org Switcher at the top */}
      <div className="px-3 py-4 border-b">
        <OrgSwitcher />
>>>>>>> 7322cc3e
      </div>
      
      <ScrollArea className="flex-1 px-2 py-4">
        <nav className="flex flex-col gap-1">
          {navItems.map((item, index) => (
            <NavItemComponent
              key={index}
              item={item}
              pathname={pathname}
              expanded={expanded}
              toggleExpanded={toggleExpanded}
            />
          ))}
        </nav>
      </ScrollArea>
      <div className="mt-auto border-t">
        <div className="px-2 py-4">
          <nav className="flex flex-col gap-1">
            {bottomNavItems.map((item, index) => (
              <NavItemComponent
                key={`bottom-${index}`}
                item={item}
                pathname={pathname}
                expanded={expanded}
                toggleExpanded={toggleExpanded}
                isBottomMenu={true}
              />
            ))}
          </nav>
        </div>
        
        {/* User Profile at the very bottom */}
        <div className="px-2 py-3 border-t">
          <UserProfile />
        </div>
      </div>
    </div>
  );
}<|MERGE_RESOLUTION|>--- conflicted
+++ resolved
@@ -30,11 +30,7 @@
 import { ScrollArea } from "@/components/ui/scroll-area";
 import { cn } from "@/lib/utils";
 import { WithPermission } from "@/components/auth/WithPermission";
-<<<<<<< HEAD
-import { TenantSwitcher } from "@/components/auth/TenantSwitcher";
-=======
 import { OrgSwitcher } from "@/components/auth/OrgSwitcher";
->>>>>>> 7322cc3e
 import { UserProfile } from "@/components/auth/UserProfile";
 
 interface NavItem {
@@ -307,15 +303,9 @@
       "w-64 flex flex-col border-r bg-background",
       setOpen ? "relative h-screen" : "fixed top-16 bottom-0 left-0 z-40 h-[calc(100vh-4rem)]"
     )}>
-<<<<<<< HEAD
-      {/* Tenant Switcher at the top */}
-      <div className="px-3 py-4 border-b">
-        <TenantSwitcher />
-=======
       {/* Org Switcher at the top */}
       <div className="px-3 py-4 border-b">
         <OrgSwitcher />
->>>>>>> 7322cc3e
       </div>
       
       <ScrollArea className="flex-1 px-2 py-4">
