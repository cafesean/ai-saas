--- conflicted
+++ resolved
@@ -30,10 +30,7 @@
     process.env.NEXT_PUBLIC_CDN_BASE_URL,
     // Add production domains here
     'https://alpha.jetdevs.ai',
-<<<<<<< HEAD
-=======
     'https://*.vercel.app',
->>>>>>> 7322cc3e
     // Fallback for all HTTPS origins in production
     'https:',
   ].filter(Boolean).join(' ');
