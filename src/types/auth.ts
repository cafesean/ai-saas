/**
 * Comprehensive TypeScript types for authentication system
 * 
 * This file provides type safety for all authentication-related operations,
 * error handling, and state management.
 */

// Core auth types
export interface OrgUser {
  org_id: number;
  user_id: number;
  role: string;
}

export interface SessionRole {
  id: number;
  name: string;
<<<<<<< HEAD
  tenantId: number;
=======
  orgId: number;
>>>>>>> 7322cc3e
  policies: SessionPermission[];
}

export interface SessionPermission {
  name: string;
  description: string;
}

export interface Permission {
  id: number;
  name: string;
  can_create: boolean;
  can_read: boolean;
  can_update: boolean;
  can_delete: boolean;
}

<<<<<<< HEAD
export interface TenantInfo {
=======
export interface OrgInfo {
>>>>>>> 7322cc3e
  id: number;
  name: string;
  roles: string[];
  isActive: boolean;
}

// Auth result types
export interface AuthResult {
  success: boolean;
  user?: AuthUser;
  error?: AuthError;
  sessionToken?: string;
}

export interface AuthUser {
  id: number;
  uuid: string;
  email: string;
  name: string;
  username: string;
  avatar?: string;
  firstName: string;
  lastName: string;
  roles: SessionRole[];
  orgUser: OrgUser[];
<<<<<<< HEAD
  // Multi-tenant support
  tenantId: number | null;
  currentTenant: { id: number; name: string } | null;
  availableTenants: TenantInfo[];
=======
  // Multi-org support
  orgId: number | null;
  currentOrg: { id: number; name: string } | null;
  availableOrgs: OrgInfo[];
>>>>>>> 7322cc3e
}

export interface AuthError {
  code: AuthErrorCode;
  message: string;
  details?: Record<string, any>;
}

export enum AuthErrorCode {
  INVALID_CREDENTIALS = 'INVALID_CREDENTIALS',
  USER_NOT_FOUND = 'USER_NOT_FOUND',
  ACCOUNT_DISABLED = 'ACCOUNT_DISABLED',
  RATE_LIMITED = 'RATE_LIMITED',
  WEAK_PASSWORD = 'WEAK_PASSWORD',
  DATABASE_ERROR = 'DATABASE_ERROR',
  SESSION_EXPIRED = 'SESSION_EXPIRED',
  INSUFFICIENT_PERMISSIONS = 'INSUFFICIENT_PERMISSIONS',
  INVALID_TOKEN = 'INVALID_TOKEN',
  NETWORK_ERROR = 'NETWORK_ERROR',
}

// Auth state management types
export interface AuthState {
  authenticated: boolean;
  loading: boolean;
  user: AuthUser | null;
  error: AuthError | null;
  sessionToken: string | null;
}

// API response types
export interface AuthResponse<T = any> {
  success: boolean;
  data?: T;
  error?: {
    code: string;
    message: string;
    details?: Record<string, any>;
  };
  timestamp: string;
}

// Credential types
export interface LoginCredentials {
  email: string;
  password: string;
}

export interface RegisterCredentials extends LoginCredentials {
  name: string;
  firstName: string;
  lastName: string;
  confirmPassword: string;
}

// Permission check types
export interface PermissionCheck {
  permission?: string;
  permissions?: string[];
  anyPermissions?: string[];
  role?: string | string[];
  customCheck?: (user: AuthUser, permissions: string[]) => boolean;
}

// Rate limiting types
export interface RateLimitResult {
  success: boolean;
  remaining?: number;
  resetTime?: number;
  retryAfter?: number;
}

// Session management types
export interface SessionInfo {
  id: string;
  userId: number;
  createdAt: Date;
  expiresAt: Date;
  lastActivity: Date;
  ipAddress?: string;
  userAgent?: string;
}

// Audit types for authentication events
export interface AuthAuditEvent {
  event: AuthEventType;
  userId?: number;
  email?: string;
  ipAddress?: string;
  userAgent?: string;
  success: boolean;
  error?: AuthError;
  timestamp: Date;
  metadata?: Record<string, any>;
}

export enum AuthEventType {
  LOGIN_ATTEMPT = 'LOGIN_ATTEMPT',
  LOGIN_SUCCESS = 'LOGIN_SUCCESS',
  LOGIN_FAILURE = 'LOGIN_FAILURE',
  LOGOUT = 'LOGOUT',
  PASSWORD_CHANGE = 'PASSWORD_CHANGE',
  ACCOUNT_LOCKED = 'ACCOUNT_LOCKED',
  ACCOUNT_UNLOCKED = 'ACCOUNT_UNLOCKED',
  PERMISSION_DENIED = 'PERMISSION_DENIED',
  SESSION_EXPIRED = 'SESSION_EXPIRED',
  RATE_LIMITED = 'RATE_LIMITED',
}

// Configuration types
export interface AuthConfig {
  sessionMaxAge: number;
  sessionUpdateAge: number;
  rateLimitMaxAttempts: number;
  rateLimitWindowMs: number;
  requireSecureCookies: boolean;
  enableDebugLogging: boolean;
  passwordMinLength: number;
  sessionTimeoutWarningMs: number;
}

// Utility types
export type AuthHookReturn<T = any> = {
  data?: T;
  loading: boolean;
  error?: AuthError;
  refetch?: () => void;
};

export type WithAuthProps = {
  authenticated: boolean;
  user: AuthUser | null;
  loading: boolean;
  error: AuthError | null;
};

// Form validation types
export interface AuthFormErrors {
  email?: string;
  password?: string;
  confirmPassword?: string;
  name?: string;
  general?: string;
}

export interface AuthFormState {
  values: Partial<LoginCredentials | RegisterCredentials>;
  errors: AuthFormErrors;
  isSubmitting: boolean;
  isValid: boolean;
} <|MERGE_RESOLUTION|>--- conflicted
+++ resolved
@@ -15,11 +15,7 @@
 export interface SessionRole {
   id: number;
   name: string;
-<<<<<<< HEAD
-  tenantId: number;
-=======
   orgId: number;
->>>>>>> 7322cc3e
   policies: SessionPermission[];
 }
 
@@ -37,11 +33,7 @@
   can_delete: boolean;
 }
 
-<<<<<<< HEAD
-export interface TenantInfo {
-=======
 export interface OrgInfo {
->>>>>>> 7322cc3e
   id: number;
   name: string;
   roles: string[];
@@ -67,17 +59,10 @@
   lastName: string;
   roles: SessionRole[];
   orgUser: OrgUser[];
-<<<<<<< HEAD
-  // Multi-tenant support
-  tenantId: number | null;
-  currentTenant: { id: number; name: string } | null;
-  availableTenants: TenantInfo[];
-=======
   // Multi-org support
   orgId: number | null;
   currentOrg: { id: number; name: string } | null;
   availableOrgs: OrgInfo[];
->>>>>>> 7322cc3e
 }
 
 export interface AuthError {
