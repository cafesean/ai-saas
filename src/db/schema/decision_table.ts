--- conflicted
+++ resolved
@@ -13,17 +13,9 @@
   foreignKey,
 } from "drizzle-orm/pg-core";
 import { desc, relations } from "drizzle-orm";
-<<<<<<< HEAD
-import {
-  DecisionStatus,
-  DecisionTableRowTypes,
-} from "@/constants/decisionTable";
-import { tenants } from "./tenant";
+import { DecisionStatus, DecisionTableRowTypes } from "@/constants/decisionTable";
+import { orgs } from "./org";
 import { variables } from "./variable";
-=======
-import { DecisionStatus } from "@/constants/decisionTable";
-import { orgs } from "./org";
->>>>>>> 7322cc3e
 
 export const decision_tables = pgTable(
   "decision_tables",
