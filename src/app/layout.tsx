import type { Metadata } from "next";
import { Inter } from "next/font/google";
import "./globals.css";
import { ThemeProvider } from "@/components/theme-provider";
import { cn } from "@/lib/utils";
import { ThemeProvider } from "@/components/theme-provider";
import { cn } from "@/lib/utils";
import { TRPCProvider } from "@/framework/providers/TRPCProvider";
import { Toaster } from "sonner";
import { AuthProvider } from "@/components/auth/AuthProvider";

const inter = Inter({ subsets: ["latin"] });

export const metadata: Metadata = {
  title: "AI Model Dashboard",
  description:
    "A modern dashboard for AI model management and inference tracking",
  title: "AI Model Dashboard",
  description:
    "A modern dashboard for AI model management and inference tracking",
};

export default function RootLayout({
  children,
}: {
  children: React.ReactNode;
}) {
  return (
    <html lang="en" suppressHydrationWarning>
<<<<<<< HEAD
    <html lang="en" suppressHydrationWarning>
      <link rel="shortcut icon" href="/favicon.png" />
=======
      <head>
        <link rel="shortcut icon" href="/favicon.png" />
      </head>
>>>>>>> 966c3a69
      <body
        className={cn(
          inter.className,
          "min-h-screen bg-background antialiased",
        )}
      >
        <AuthProvider>
          <ThemeProvider
            attribute="class"
            defaultTheme="system"
            enableSystem
            disableTransitionOnChange
          >
            <TRPCProvider>
              {children}
              <Toaster
                className="custom-toaster"
                richColors
                position="top-center"
                duration={5000}
                closeButton
                gap={8}
              />
            </TRPCProvider>
          </ThemeProvider>
        </AuthProvider>
      <body
        className={cn(
          inter.className,
          "min-h-screen bg-background antialiased",
        )}
      >
        <AuthProvider>
          <ThemeProvider
            attribute="class"
            defaultTheme="system"
            enableSystem
            disableTransitionOnChange
          >
            <TRPCProvider>
              {children}
              <Toaster
                className="custom-toaster"
                richColors
                position="top-center"
                duration={5000}
                closeButton
                gap={8}
              />
            </TRPCProvider>
          </ThemeProvider>
        </AuthProvider>
      </body>
    </html>
  );
}
<|MERGE_RESOLUTION|>--- conflicted
+++ resolved
@@ -1,8 +1,6 @@
 import type { Metadata } from "next";
 import { Inter } from "next/font/google";
 import "./globals.css";
-import { ThemeProvider } from "@/components/theme-provider";
-import { cn } from "@/lib/utils";
 import { ThemeProvider } from "@/components/theme-provider";
 import { cn } from "@/lib/utils";
 import { TRPCProvider } from "@/framework/providers/TRPCProvider";
@@ -15,9 +13,6 @@
   title: "AI Model Dashboard",
   description:
     "A modern dashboard for AI model management and inference tracking",
-  title: "AI Model Dashboard",
-  description:
-    "A modern dashboard for AI model management and inference tracking",
 };
 
 export default function RootLayout({
@@ -27,40 +22,9 @@
 }) {
   return (
     <html lang="en" suppressHydrationWarning>
-<<<<<<< HEAD
-    <html lang="en" suppressHydrationWarning>
-      <link rel="shortcut icon" href="/favicon.png" />
-=======
       <head>
         <link rel="shortcut icon" href="/favicon.png" />
       </head>
->>>>>>> 966c3a69
-      <body
-        className={cn(
-          inter.className,
-          "min-h-screen bg-background antialiased",
-        )}
-      >
-        <AuthProvider>
-          <ThemeProvider
-            attribute="class"
-            defaultTheme="system"
-            enableSystem
-            disableTransitionOnChange
-          >
-            <TRPCProvider>
-              {children}
-              <Toaster
-                className="custom-toaster"
-                richColors
-                position="top-center"
-                duration={5000}
-                closeButton
-                gap={8}
-              />
-            </TRPCProvider>
-          </ThemeProvider>
-        </AuthProvider>
       <body
         className={cn(
           inter.className,
