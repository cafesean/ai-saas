--- conflicted
+++ resolved
@@ -28,11 +28,7 @@
     const model = await db.query.models.findFirst({
       where: and(
         eq(models.uuid, modelId),
-<<<<<<< HEAD
-        eq(models.tenantId, user.tenantId)
-=======
         eq(models.orgId, user.orgId)
->>>>>>> 7322cc3e
       ),
     });
     
