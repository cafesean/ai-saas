--- conflicted
+++ resolved
@@ -11,10 +11,6 @@
 import { api } from "@/utils/trpc";
 import { toast } from "sonner";
 import { RouteGuard } from "@/components/auth/RouteGuard";
-<<<<<<< HEAD
-
-=======
->>>>>>> 7322cc3e
 export default function OrganizationsPage() {
   const [detailsDialogOpen, setDetailsDialogOpen] = useState(false);
   const [deleteDialogOpen, setDeleteDialogOpen] = useState(false);
