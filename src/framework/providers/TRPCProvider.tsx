'use client';

import * as React from 'react';
import { QueryClient, QueryClientProvider } from '@tanstack/react-query';
import { httpBatchLink, loggerLink } from '@trpc/client';
import { SessionProvider } from 'next-auth/react';
import { api, getBaseUrl } from '@/utils/trpc';
import { useAuthSync } from '@/framework/store/auth.store';
import superjson from 'superjson';

// Auth sync component
function AuthSyncProvider({ children }: { children: React.ReactNode }) {
  useAuthSync(); // This will sync the NextAuth session with our Zustand store
  return <>{children}</>;
}

export function TRPCProvider({ children }: { children: React.ReactNode }) {
  const [queryClient] = React.useState(() => new QueryClient({
    defaultOptions: {
      queries: {
        staleTime: 5 * 1000,
        refetchOnWindowFocus: false,
        retry: (failureCount, error: unknown) => {
          // Don't retry on 404s or other client errors
          if (
            typeof error === 'object' && 
            error !== null && 
            'data' in error && 
            typeof error.data === 'object' && 
            error.data !== null && 
            'httpStatus' in error.data && 
            typeof error.data.httpStatus === 'number' && 
            error.data.httpStatus >= 400 && 
            error.data.httpStatus < 500
          ) {
            return false;
          }
          return failureCount < 3;
        },
      },
      mutations: {
        retry: false,
      },
    },
  }));

  const [trpcClient] = React.useState(() =>
    api.createClient({
      links: [
        loggerLink({
          enabled: (opts) =>
            process.env.NODE_ENV === "development" ||
            (opts.direction === "down" && opts.result instanceof Error),
        }),
        httpBatchLink({
          url: `${getBaseUrl()}/api/trpc`,
          transformer: superjson,
          headers() {
            return {};
          },
        }),
      ],
    })
  );
  
  return (
<<<<<<< HEAD
    <api.Provider client={trpcClient} queryClient={queryClient as any}>
      <QueryClientProvider client={queryClient}>
        {children}
      </QueryClientProvider>
    </api.Provider>
=======
    <SessionProvider>
      <api.Provider client={trpcClient} queryClient={queryClient as any}>
        <QueryClientProvider client={queryClient}>
          <AuthSyncProvider>
            {children}
          </AuthSyncProvider>
        </QueryClientProvider>
      </api.Provider>
    </SessionProvider>
>>>>>>> 9bdd95f7
  );
} <|MERGE_RESOLUTION|>--- conflicted
+++ resolved
@@ -55,6 +55,7 @@
         httpBatchLink({
           url: `${getBaseUrl()}/api/trpc`,
           transformer: superjson,
+          transformer: superjson,
           headers() {
             return {};
           },
@@ -63,23 +64,12 @@
     })
   );
   
+  
   return (
-<<<<<<< HEAD
     <api.Provider client={trpcClient} queryClient={queryClient as any}>
       <QueryClientProvider client={queryClient}>
         {children}
       </QueryClientProvider>
     </api.Provider>
-=======
-    <SessionProvider>
-      <api.Provider client={trpcClient} queryClient={queryClient as any}>
-        <QueryClientProvider client={queryClient}>
-          <AuthSyncProvider>
-            {children}
-          </AuthSyncProvider>
-        </QueryClientProvider>
-      </api.Provider>
-    </SessionProvider>
->>>>>>> 9bdd95f7
   );
 } 