# See https://help.github.com/articles/ignoring-files/ for more about ignoring files.

# dependencies
/node_modules
/.pnp
.pnp.*
.yarn/*
!.yarn/patches
!.yarn/plugins
!.yarn/releases
!.yarn/versions

ai/composer_history
scratchpad*.*
.specstory/
origin/
/n8n/*
# testing
/coverage

# next.js
/.next/
/out/

# production
/build

# misc
.DS_Store
*.pem

# debug
npm-debug.log*
yarn-debug.log*
yarn-error.log*
.pnpm-debug.log*

# env files (can opt-in for committing if needed)
.env

# vercel
.vercel

# webstorm
.idea

# typescript
*.tsbuildinfo
next-env.d.ts

<<<<<<< HEAD
.*/
.env.local*
.env
=======
origin/
test-*.js
.*/
.cursor*
.prettier*
.docker*
n8n/
scripts/
docs/
>>>>>>> e0a991a0
<|MERGE_RESOLUTION|>--- conflicted
+++ resolved
@@ -48,11 +48,6 @@
 *.tsbuildinfo
 next-env.d.ts
 
-<<<<<<< HEAD
-.*/
-.env.local*
-.env
-=======
 origin/
 test-*.js
 .*/
@@ -62,4 +57,6 @@
 n8n/
 scripts/
 docs/
->>>>>>> e0a991a0
+
+.env.local*
+.env